--- conflicted
+++ resolved
@@ -3,7 +3,7 @@
 --- !u!29 &1
 SceneSettings:
   m_ObjectHideFlags: 0
-  m_PVSData: 
+  m_PVSData:
   m_PVSObjectsArray: []
   m_PVSPortalsArray: []
   m_OcclusionBakeSettings:
@@ -155,7 +155,7 @@
       objectReference: {fileID: 0}
     - target: {fileID: 11407378, guid: 869d20cdda15af24aab9e72b5f2eec78, type: 2}
       propertyPath: _material
-      value: 
+      value:
       objectReference: {fileID: 10303, guid: 0000000000000000f000000000000000, type: 0}
     m_RemovedComponents: []
   m_ParentPrefab: {fileID: 100100000, guid: 869d20cdda15af24aab9e72b5f2eec78, type: 2}
@@ -211,8 +211,8 @@
   m_Enabled: 1
   m_EditorHideFlags: 0
   m_Script: {fileID: 11500000, guid: ffce1885e536aaf4696254f3d6911922, type: 3}
-  m_Name: 
-  m_EditorClassIdentifier: 
+  m_Name:
+  m_EditorClassIdentifier:
   _manager: {fileID: 1473219677}
   _graphicalAnchor: {fileID: 869198656}
   _graphicalReturnTime: 0.25
@@ -285,7 +285,7 @@
   m_ReceiveShadows: 1
   m_Materials:
   - {fileID: 10303, guid: 0000000000000000f000000000000000, type: 0}
-  m_SubsetIndices: 
+  m_SubsetIndices:
   m_StaticBatchRoot: {fileID: 0}
   m_UseLightProbes: 1
   m_ReflectionProbeUsage: 1
@@ -410,7 +410,7 @@
   m_ReceiveShadows: 1
   m_Materials:
   - {fileID: 10303, guid: 0000000000000000f000000000000000, type: 0}
-  m_SubsetIndices: 
+  m_SubsetIndices:
   m_StaticBatchRoot: {fileID: 0}
   m_UseLightProbes: 1
   m_ReflectionProbeUsage: 1
@@ -473,7 +473,7 @@
   m_ReceiveShadows: 1
   m_Materials:
   - {fileID: 10303, guid: 0000000000000000f000000000000000, type: 0}
-  m_SubsetIndices: 
+  m_SubsetIndices:
   m_StaticBatchRoot: {fileID: 0}
   m_UseLightProbes: 1
   m_ReflectionProbeUsage: 1
@@ -556,7 +556,7 @@
   m_ReceiveShadows: 1
   m_Materials:
   - {fileID: 2100000, guid: e9dfb2ee5d9e5bf4bb2ccac51acc885a, type: 2}
-  m_SubsetIndices: 
+  m_SubsetIndices:
   m_StaticBatchRoot: {fileID: 0}
   m_UseLightProbes: 1
   m_ReflectionProbeUsage: 1
@@ -644,7 +644,7 @@
   m_ReceiveShadows: 1
   m_Materials:
   - {fileID: 10303, guid: 0000000000000000f000000000000000, type: 0}
-  m_SubsetIndices: 
+  m_SubsetIndices:
   m_StaticBatchRoot: {fileID: 0}
   m_UseLightProbes: 1
   m_ReflectionProbeUsage: 1
@@ -707,7 +707,7 @@
   m_ReceiveShadows: 1
   m_Materials:
   - {fileID: 10303, guid: 0000000000000000f000000000000000, type: 0}
-  m_SubsetIndices: 
+  m_SubsetIndices:
   m_StaticBatchRoot: {fileID: 0}
   m_UseLightProbes: 1
   m_ReflectionProbeUsage: 1
@@ -790,7 +790,7 @@
   m_ReceiveShadows: 1
   m_Materials:
   - {fileID: 2100000, guid: e9dfb2ee5d9e5bf4bb2ccac51acc885a, type: 2}
-  m_SubsetIndices: 
+  m_SubsetIndices:
   m_StaticBatchRoot: {fileID: 0}
   m_UseLightProbes: 1
   m_ReflectionProbeUsage: 1
@@ -912,8 +912,8 @@
   m_Enabled: 1
   m_EditorHideFlags: 0
   m_Script: {fileID: 11500000, guid: ffce1885e536aaf4696254f3d6911922, type: 3}
-  m_Name: 
-  m_EditorClassIdentifier: 
+  m_Name:
+  m_EditorClassIdentifier:
   _manager: {fileID: 1473219677}
   _graphicalAnchor: {fileID: 432594273}
   _graphicalReturnTime: 0.25
@@ -974,7 +974,7 @@
   m_ReceiveShadows: 1
   m_Materials:
   - {fileID: 2100000, guid: e9dfb2ee5d9e5bf4bb2ccac51acc885a, type: 2}
-  m_SubsetIndices: 
+  m_SubsetIndices:
   m_StaticBatchRoot: {fileID: 0}
   m_UseLightProbes: 1
   m_ReflectionProbeUsage: 1
@@ -1064,8 +1064,8 @@
   m_Enabled: 1
   m_EditorHideFlags: 0
   m_Script: {fileID: 11500000, guid: cfb12777e12bf9941b23356a343f5016, type: 3}
-  m_Name: 
-  m_EditorClassIdentifier: 
+  m_Name:
+  m_EditorClassIdentifier:
   _eyeType:
     _orderType: 3
   _overrideEyePosition: 0
@@ -1079,8 +1079,8 @@
   m_Enabled: 1
   m_EditorHideFlags: 0
   m_Script: {fileID: 11500000, guid: 4499ae867a57a90449cb9069c466ade0, type: 3}
-  m_Name: 
-  m_EditorClassIdentifier: 
+  m_Name:
+  m_EditorClassIdentifier:
   _depthTextureMode: 0
 --- !u!20 &796518405
 Camera:
@@ -1166,7 +1166,7 @@
   m_ReceiveShadows: 1
   m_Materials:
   - {fileID: 10303, guid: 0000000000000000f000000000000000, type: 0}
-  m_SubsetIndices: 
+  m_SubsetIndices:
   m_StaticBatchRoot: {fileID: 0}
   m_UseLightProbes: 1
   m_ReflectionProbeUsage: 1
@@ -1245,8 +1245,8 @@
   m_Enabled: 1
   m_EditorHideFlags: 0
   m_Script: {fileID: 11500000, guid: 025cc0fa7b46aa541aba29d28d35ac09, type: 3}
-  m_Name: 
-  m_EditorClassIdentifier: 
+  m_Name:
+  m_EditorClassIdentifier:
   _isHeadMounted: 1
   _overrideDeviceType: 1
   _overrideDeviceTypeWith: 1
@@ -1262,8 +1262,8 @@
   m_Enabled: 1
   m_EditorHideFlags: 0
   m_Script: {fileID: 11500000, guid: c592f16851a620743868a31232613370, type: 3}
-  m_Name: 
-  m_EditorClassIdentifier: 
+  m_Name:
+  m_EditorClassIdentifier:
   ModelCollection:
   - LeftModel: {fileID: 125884215}
     RightModel: {fileID: 1884541115}
@@ -1279,8 +1279,8 @@
   m_Enabled: 1
   m_EditorHideFlags: 0
   m_Script: {fileID: 11500000, guid: 215a4d49fc705b74a9d3c5cbfa2c9601, type: 3}
-  m_Name: 
-  m_EditorClassIdentifier: 
+  m_Name:
+  m_EditorClassIdentifier:
 --- !u!4 &972296619
 Transform:
   m_ObjectHideFlags: 0
@@ -1366,7 +1366,7 @@
   m_ReceiveShadows: 1
   m_Materials:
   - {fileID: 10303, guid: 0000000000000000f000000000000000, type: 0}
-  m_SubsetIndices: 
+  m_SubsetIndices:
   m_StaticBatchRoot: {fileID: 0}
   m_UseLightProbes: 1
   m_ReflectionProbeUsage: 1
@@ -1429,7 +1429,7 @@
   m_ReceiveShadows: 1
   m_Materials:
   - {fileID: 10303, guid: 0000000000000000f000000000000000, type: 0}
-  m_SubsetIndices: 
+  m_SubsetIndices:
   m_StaticBatchRoot: {fileID: 0}
   m_UseLightProbes: 1
   m_ReflectionProbeUsage: 1
@@ -1521,7 +1521,7 @@
   m_ReceiveShadows: 1
   m_Materials:
   - {fileID: 10303, guid: 0000000000000000f000000000000000, type: 0}
-  m_SubsetIndices: 
+  m_SubsetIndices:
   m_StaticBatchRoot: {fileID: 0}
   m_UseLightProbes: 1
   m_ReflectionProbeUsage: 1
@@ -1583,8 +1583,8 @@
   m_Enabled: 1
   m_EditorHideFlags: 0
   m_Script: {fileID: 11500000, guid: e21f7214440054f59a5d2da168b3e2dd, type: 3}
-  m_Name: 
-  m_EditorClassIdentifier: 
+  m_Name:
+  m_EditorClassIdentifier:
   provider: {fileID: 972296616}
   recenter: 114
   tweenImageWarping: 1
@@ -1637,7 +1637,7 @@
   m_ReceiveShadows: 1
   m_Materials:
   - {fileID: 10303, guid: 0000000000000000f000000000000000, type: 0}
-  m_SubsetIndices: 
+  m_SubsetIndices:
   m_StaticBatchRoot: {fileID: 0}
   m_UseLightProbes: 1
   m_ReflectionProbeUsage: 1
@@ -1688,7 +1688,7 @@
   m_ReceiveShadows: 1
   m_Materials:
   - {fileID: 2100000, guid: e9dfb2ee5d9e5bf4bb2ccac51acc885a, type: 2}
-  m_SubsetIndices: 
+  m_SubsetIndices:
   m_StaticBatchRoot: {fileID: 0}
   m_UseLightProbes: 1
   m_ReflectionProbeUsage: 1
@@ -1776,8 +1776,8 @@
   m_Enabled: 1
   m_EditorHideFlags: 0
   m_Script: {fileID: 11500000, guid: ffce1885e536aaf4696254f3d6911922, type: 3}
-  m_Name: 
-  m_EditorClassIdentifier: 
+  m_Name:
+  m_EditorClassIdentifier:
   _manager: {fileID: 1473219677}
   _graphicalAnchor: {fileID: 997335263}
   _graphicalReturnTime: 0.25
@@ -1834,21 +1834,15 @@
   m_Enabled: 1
   m_EditorHideFlags: 0
   m_Script: {fileID: 11500000, guid: 99abcac5e6e214041876299e0504c871, type: 3}
-  m_Name: 
-  m_EditorClassIdentifier: 
+  m_Name:
+  m_EditorClassIdentifier:
   _leapProvider: {fileID: 972296616}
   _dataSubfolder: InteractionEngine
   _untrackedTimeout: 0.5
-<<<<<<< HEAD
-  _enableContact: 1
-  _showDebugLines: 1
-  _showDebugOutput: 1
-=======
   _enablePushing: 1
   _enableSimulation: 1
   _showDebugLines: 0
   _showDebugOutput: 0
->>>>>>> 57a78ee8
 --- !u!4 &1473219678
 Transform:
   m_ObjectHideFlags: 0
@@ -1910,8 +1904,8 @@
   m_Enabled: 1
   m_EditorHideFlags: 0
   m_Script: {fileID: 11500000, guid: ffce1885e536aaf4696254f3d6911922, type: 3}
-  m_Name: 
-  m_EditorClassIdentifier: 
+  m_Name:
+  m_EditorClassIdentifier:
   _manager: {fileID: 1473219677}
   _graphicalAnchor: {fileID: 1935213665}
   _graphicalReturnTime: 0.25
@@ -1984,7 +1978,7 @@
   m_ReceiveShadows: 1
   m_Materials:
   - {fileID: 10303, guid: 0000000000000000f000000000000000, type: 0}
-  m_SubsetIndices: 
+  m_SubsetIndices:
   m_StaticBatchRoot: {fileID: 0}
   m_UseLightProbes: 1
   m_ReflectionProbeUsage: 1
@@ -2047,7 +2041,7 @@
   m_ReceiveShadows: 1
   m_Materials:
   - {fileID: 10303, guid: 0000000000000000f000000000000000, type: 0}
-  m_SubsetIndices: 
+  m_SubsetIndices:
   m_StaticBatchRoot: {fileID: 0}
   m_UseLightProbes: 1
   m_ReflectionProbeUsage: 1
@@ -2096,8 +2090,8 @@
   m_Enabled: 1
   m_EditorHideFlags: 0
   m_Script: {fileID: 11500000, guid: ffce1885e536aaf4696254f3d6911922, type: 3}
-  m_Name: 
-  m_EditorClassIdentifier: 
+  m_Name:
+  m_EditorClassIdentifier:
   _manager: {fileID: 1473219677}
   _graphicalAnchor: {fileID: 668376984}
   _graphicalReturnTime: 0.25
@@ -2184,8 +2178,8 @@
   m_Enabled: 1
   m_EditorHideFlags: 0
   m_Script: {fileID: 11500000, guid: ffce1885e536aaf4696254f3d6911922, type: 3}
-  m_Name: 
-  m_EditorClassIdentifier: 
+  m_Name:
+  m_EditorClassIdentifier:
   _manager: {fileID: 1473219677}
   _graphicalAnchor: {fileID: 104011635}
   _graphicalReturnTime: 0.25
@@ -2258,7 +2252,7 @@
   m_ReceiveShadows: 1
   m_Materials:
   - {fileID: 10303, guid: 0000000000000000f000000000000000, type: 0}
-  m_SubsetIndices: 
+  m_SubsetIndices:
   m_StaticBatchRoot: {fileID: 0}
   m_UseLightProbes: 1
   m_ReflectionProbeUsage: 1
@@ -2353,7 +2347,7 @@
       objectReference: {fileID: 0}
     - target: {fileID: 11407378, guid: 39d18871c11b53c4082d8202e3db68a3, type: 2}
       propertyPath: _material
-      value: 
+      value:
       objectReference: {fileID: 10303, guid: 0000000000000000f000000000000000, type: 0}
     m_RemovedComponents: []
   m_ParentPrefab: {fileID: 100100000, guid: 39d18871c11b53c4082d8202e3db68a3, type: 2}
@@ -2409,7 +2403,7 @@
   m_ReceiveShadows: 1
   m_Materials:
   - {fileID: 10303, guid: 0000000000000000f000000000000000, type: 0}
-  m_SubsetIndices: 
+  m_SubsetIndices:
   m_StaticBatchRoot: {fileID: 0}
   m_UseLightProbes: 1
   m_ReflectionProbeUsage: 1
@@ -2501,8 +2495,8 @@
   m_Enabled: 1
   m_EditorHideFlags: 0
   m_Script: {fileID: 11500000, guid: ffce1885e536aaf4696254f3d6911922, type: 3}
-  m_Name: 
-  m_EditorClassIdentifier: 
+  m_Name:
+  m_EditorClassIdentifier:
   _manager: {fileID: 1473219677}
   _graphicalAnchor: {fileID: 1819474273}
   _graphicalReturnTime: 0.25
@@ -2563,7 +2557,7 @@
   m_ReceiveShadows: 1
   m_Materials:
   - {fileID: 2100000, guid: e9dfb2ee5d9e5bf4bb2ccac51acc885a, type: 2}
-  m_SubsetIndices: 
+  m_SubsetIndices:
   m_StaticBatchRoot: {fileID: 0}
   m_UseLightProbes: 1
   m_ReflectionProbeUsage: 1
@@ -2651,7 +2645,7 @@
   m_ReceiveShadows: 1
   m_Materials:
   - {fileID: 10303, guid: 0000000000000000f000000000000000, type: 0}
-  m_SubsetIndices: 
+  m_SubsetIndices:
   m_StaticBatchRoot: {fileID: 0}
   m_UseLightProbes: 1
   m_ReflectionProbeUsage: 1
@@ -2714,7 +2708,7 @@
   m_ReceiveShadows: 1
   m_Materials:
   - {fileID: 10303, guid: 0000000000000000f000000000000000, type: 0}
-  m_SubsetIndices: 
+  m_SubsetIndices:
   m_StaticBatchRoot: {fileID: 0}
   m_UseLightProbes: 1
   m_ReflectionProbeUsage: 1
