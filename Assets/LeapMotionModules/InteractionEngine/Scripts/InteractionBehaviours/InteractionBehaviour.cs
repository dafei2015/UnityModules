--- conflicted
+++ resolved
@@ -281,17 +281,9 @@
     public override void GetInteractionShapeUpdateInfo(out INTERACTION_UPDATE_SHAPE_INFO updateInfo, out INTERACTION_TRANSFORM interactionTransform) {
       updateInfo = new INTERACTION_UPDATE_SHAPE_INFO();
 
-<<<<<<< HEAD
       updateInfo.updateFlags = UpdateInfoFlags.None;
       if (!_notifiedOfTeleport) {
         updateInfo.updateFlags |= UpdateInfoFlags.VelocityEnabled;
-=======
-      //Always use explicit velocity for now
-      updateInfo.updateFlags = UpdateInfoFlags.ExplicitVelocity;
-
-      if (_notifiedOfTeleport) {
-        updateInfo.updateFlags |= UpdateInfoFlags.ResetVelocity;
->>>>>>> 6943762c
       }
 
       if (_pushingEnabled && !_isKinematic && !IsBeingGrasped) {
