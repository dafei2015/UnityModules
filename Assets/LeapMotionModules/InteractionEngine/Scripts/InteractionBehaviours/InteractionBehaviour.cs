﻿
using System;
using System.Collections;
using System.Collections.Generic;
using UnityEngine;
using UnityEngine.Assertions;
using Leap.Unity.Interaction.CApi;
using LeapInternal;

namespace Leap.Unity.Interaction {

  /// <summary>
  /// InteractionBehaviour is the default implementation of IInteractionBehaviour.
  /// </summary>
  ///
  /// <remarks>
  /// It has the following features:
  ///    - Extends from InteractionBehaviourBase to take advantage of it's bookkeeping and callbacks.
  ///    - Supports kinematic movement as well as physical movement.
  ///    - When non-kinematic, supports pushing.
  ///    - Has the concept of a graphical anchor to reduce apparent latency between a hand moving and the object responding.
  ///      This can result in the graphical representation diverging slightly from the physical representation.
  ///    - Utilizes the Kabsch algorithm to determine how the object should rest in the hand when grabbed.
  ///      This allows more fidelity than simple rigid atatchment to the hand, as well as more intuitive multi-hand
  ///      interaction.
  ///
  /// This default implementation has the following requirements:
  ///    - A Rigidbody is required
  ///    - Kinematic movement must still be simulated via Rigidbody kinematic movement, as opposed to rigid movement of the Transform.
  ///    - This behaviour cannot be a child of another InteractionBehaviour.
  ///    - Any non-continuous movement must be noted using the NotifyTeleported() method.
  ///    - Any forces or torques must be applied using the AddLinearAcceleration and AddAngularAcceleration methods instead of
  ///      the Rigidbody AddForce or AddTorque methods.
  ///    - Any update of the kinematic or gravity status of the object must be done through setting the IsKinematic or UseGravity
  ///      properties of this behaviour instead of the properties on the Rigidbody component.
  /// </remarks>
  [SelectionBase]
  [RequireComponent(typeof(Rigidbody))]
  public class InteractionBehaviour : InteractionBehaviourBase {
    public const int NUM_FINGERS = 5;
    public const int NUM_BONES = 4;

    public enum GraspMethod {
      Velocity,
      Kinematic
    }

    [Header("Grasp Settings")]
    [SerializeField]
    protected GraspMethod _graspMethod = GraspMethod.Velocity;

    [Tooltip("A transform that acts as the parent of all renderers for this object.  By seperating out the graphical " +
             "representation from the physical, interaction fidelity can be improved and latency reduced.")]
    [SerializeField]
    protected Transform _graphicalAnchor;

    [Tooltip("How long it takes for the graphical anchor to return to the origin after a release.")]
    [SerializeField]
    protected float _graphicalReturnTime = 0.25f;

    [Tooltip("How far the object can get from the hand before it is released.")]
    [SerializeField]
    protected float _releaseDistance = 0.15f;

    [Tooltip("How fast the object can move to try to get to the hand.")]
    [SerializeField]
    protected float _maxVelocity = 1;

    [Tooltip("How strong the attraction is from the hand to the object when being held.  At strength 1 the object " +
             "will try to move 100% of the way to the hand every frame.")]
    [Range(0, 1)]
    [SerializeField]
    protected float _followStrength = 1.0f;

    [Header("Contact Settings")]
    [Tooltip("Should a hand be able to impart pushing forces to this object.")]
    [SerializeField]
    protected bool _enableContact = true;

    [Space]
    [Tooltip("Should advanved throwing settings be enabled.")]
    [SerializeField]
    protected bool _advancedThrowing = false;

    [Tooltip("A curve used to calculate a multiplier of the throwing velocity.  Maps original velocity to multiplier.")]
    [SerializeField]
    protected AnimationCurve _throwingVelocityCurve;

    [Tooltip("Measured in Meters per Second.  If the object is thrown faster than this speed, contact is disabled for a period of time.")]
    [SerializeField]
    protected float _contactDisableSpeed = 0.4f;

    [Tooltip("How much time after contact is disabled after a throw before it is re-enabled.")]
    [SerializeField]
    protected float _contactEnableDelay = 0.1f;

    [Tooltip("Depth before brushes are disabled.")]
    [SerializeField]
    protected float _brushDisableDistance = 0.017f;


    protected Renderer[] _renderers;
    protected Rigidbody _rigidbody;

    protected bool _isKinematic;
    protected bool _useGravity;
    protected bool _recievedVelocityUpdate = false;
    protected bool _notifiedOfTeleport = false;
    protected bool _ignoringBrushes = false;

    protected Vector3 _solvedPosition;
    protected Quaternion _solvedRotation;

    protected Vector3 _accumulatedLinearAcceleration = Vector3.zero;
    protected Vector3 _accumulatedAngularAcceleration = Vector3.zero;

    protected Dictionary<int, HandPointCollection> _handIdToPoints;
    protected LEAP_IE_KABSCH _kabsch;

    private Coroutine _graphicalLerpCoroutine = null;

    private Bounds _debugBounds;
    private bool _showDebugRecievedVelocity = false;

    #region PUBLIC METHODS

    /// <summary>
    /// Sets or Gets whether or not this InteractionBehaviour is Kinematic or not.  Always use this instead
    /// of Rigidbody.IsKinematic because InteractionBehaviour overrides the kinematic status of the Rigidbody.
    /// </summary>
    public bool IsKinematic {
      get {
        return _isKinematic;
      }
      set {
        _isKinematic = value;
        if (HasShapeInstance) {
          if (!IsBeingGrasped) {
            _rigidbody.isKinematic = value;
          }
        } else {
          _rigidbody.isKinematic = value;
        }
      }
    }

    /// <summary>
    /// Sets or Gets whether or not this InteractionBehaviour uses Gravity or not.  Always use this instead
    /// of Rigidbody.UseGravity because InteractionBehaviour overrides the gravity status of the Rigidbody.
    /// </summary>
    public bool UseGravity {
      get {
        return _useGravity;
      }
      set {
        _useGravity = value;
        if (!HasShapeInstance) {
          _rigidbody.useGravity = _useGravity;
        }
      }
    }

    /// <summary>
    /// Sets or Gets the transform used as the graphical anchor of this InteractionBehaviour.
    /// </summary>
    public Transform GraphicalAnchor {
      get {
        return _graphicalAnchor;
      }
      set {
        if (!value.IsChildOf(transform) || value == transform) {
          throw new ArgumentException("Cannot have a graphical anchor that is not a child of the InteractionBehaviour");
        }

        if (_graphicalLerpCoroutine != null) {
          StopCoroutine(_graphicalLerpCoroutine);
          _graphicalLerpCoroutine = null;
        }

        if (_graphicalAnchor != null) {
          _graphicalAnchor.gameObject.SetActive(true);
        }

        _graphicalAnchor = value;

        updateState();
      }
    }

    /// <summary>
    /// Sets or Gets the amount of time the graphical anchor takes to return to it's neutral offset after
    /// a release has occured.
    /// </summary>
    public float GraphicalReturnTime {
      get {
        return _graphicalReturnTime;
      }
      set {
        _graphicalReturnTime = value;
      }
    }

    /// <summary>
    /// Sets or Gets whether or not pushing is enabled for this object.  Pushing will only be used if this is set to True
    /// AND if pushing is enabled for the InteractionManager that this behaviour is registered with.
    /// </summary>
    public bool PushingEnabled {
      get {
        return _enableContact;
      }
      set {
        _enableContact = value;
      }
    }

    /// <summary>
    /// Adds a linear acceleration to the center of mass of this object.  Use this instead of Rigidbody.AddForce()
    /// </summary>
    public void AddLinearAcceleration(Vector3 acceleration) {
      _accumulatedLinearAcceleration += acceleration;
    }

    /// <summary>
    /// Adds an angular acceleration to the center of mass of this object.  Use this instead of Rigidbody.AddTorque()
    /// </summary>
    /// <param name="acceleration"></param>
    public void AddAngularAcceleration(Vector3 acceleration) {
      _accumulatedAngularAcceleration += acceleration;
    }

    /// <summary>
    /// This method should always be called if the object is teleported to a new location instead of moving there.  If
    /// this method is not called, it can cause the simulation to become unstable.
    /// </summary>
    public void NotifyTeleported() {
      _notifiedOfTeleport = true;
    }
    #endregion

    #region INTERACTION CALLBACKS

    protected override void OnRegistered() {
      base.OnRegistered();

      _rigidbody = GetComponent<Rigidbody>();
      if (_rigidbody == null) {
        //Should only happen if the user has done some trickery since there is a RequireComponent attribute
        throw new InvalidOperationException("InteractionBehaviour must have a Rigidbody component attached to it.");
      }
      _rigidbody.maxAngularVelocity = float.PositiveInfinity;

      //Technically we only need one instance in the entire scene, but easier for each object to have it's own instance for now.
      //TODO: Investigate allowing this to be a singleton?
      KabschC.Construct(ref _kabsch);
    }

    protected override void OnUnregistered() {
      base.OnUnregistered();

      resetState();

      KabschC.Destruct(ref _kabsch);
    }

#if UNITY_EDITOR
    protected override void OnPreSolve() {
      base.OnPreSolve();

      _showDebugRecievedVelocity = false;
    }
#endif

    protected override void OnPostSolve() {
      base.OnPostSolve();

      if (_recievedVelocityUpdate) {
        //If we recieved a velocity update, gravity must always be disabled because the
        //velocity update accounts for gravity.
        if (_rigidbody.useGravity) {
          _rigidbody.useGravity = false;
        }
      } else {
        //If we did not recieve a velocity update, we set the rigidbody's gravity status
        //to match whatever the user has set.
        if (_rigidbody.useGravity != _useGravity) {
          _rigidbody.useGravity = _useGravity;
        }

        //Only apply if non-zero to prevent waking up the body
        if (_accumulatedLinearAcceleration != Vector3.zero) {
          _rigidbody.AddForce(_accumulatedLinearAcceleration, ForceMode.Acceleration);
        }

        if (_accumulatedAngularAcceleration != Vector3.zero) {
          _rigidbody.AddTorque(_accumulatedAngularAcceleration, ForceMode.Acceleration);
        }
      }

      //Reset so we can accumulate for the next frame
      _accumulatedLinearAcceleration = Vector3.zero;
      _accumulatedAngularAcceleration = Vector3.zero;
      _recievedVelocityUpdate = false;
    }

    public override void GetInteractionShapeCreationInfo(out INTERACTION_CREATE_SHAPE_INFO createInfo, out INTERACTION_TRANSFORM createTransform) {
      createInfo = new INTERACTION_CREATE_SHAPE_INFO();
      createInfo.shapeFlags = ShapeInfoFlags.None;

      if (!_isKinematic) {
        //Kinematic objects do not need velocity simulation
        createInfo.shapeFlags |= ShapeInfoFlags.HasRigidBody;
      }

      createTransform = getRigidbodyTransform();
    }

    protected override void OnInteractionShapeCreated(INTERACTION_SHAPE_INSTANCE_HANDLE instanceHandle) {
      base.OnInteractionShapeCreated(instanceHandle);

      //Copy over existing settings for defaults
      _isKinematic = _rigidbody.isKinematic;
      _useGravity = _rigidbody.useGravity;

      _solvedPosition = _rigidbody.position;
      _solvedRotation = _rigidbody.rotation;

#if UNITY_EDITOR
      Collider[] colliders = GetComponentsInChildren<Collider>();
      if (colliders.Length > 0) {
        _debugBounds = colliders[0].bounds;
        for (int i = 1; i < colliders.Length; i++) {
          _debugBounds.Encapsulate(colliders[i].bounds);
        }
        _debugBounds.center = transform.InverseTransformPoint(_debugBounds.center);
      }
#endif
    }

    protected override void OnInteractionShapeDestroyed() {
      base.OnInteractionShapeDestroyed();

      resetState();
    }

    public override void GetInteractionShapeUpdateInfo(out INTERACTION_UPDATE_SHAPE_INFO updateInfo, out INTERACTION_TRANSFORM interactionTransform) {
      updateInfo = new INTERACTION_UPDATE_SHAPE_INFO();

      updateInfo.updateFlags = UpdateInfoFlags.VelocityEnabled;

      // Request notification of when hands are no longer touching (or influencing.)
      if (_ignoringBrushes) {
        updateInfo.updateFlags |= UpdateInfoFlags.ReportNoResult;
      }

      if (_enableContact && !_isKinematic && !IsBeingGrasped) {
        updateInfo.updateFlags |= UpdateInfoFlags.ApplyAcceleration;
      }

      updateInfo.linearAcceleration = _accumulatedLinearAcceleration.ToCVector();
      updateInfo.angularAcceleration = _accumulatedAngularAcceleration.ToCVector();
      updateInfo.linearVelocity = _rigidbody.velocity.ToCVector();
      updateInfo.angularVelocity = _rigidbody.angularVelocity.ToCVector();

      if (_useGravity) {
        updateInfo.updateFlags |= UpdateInfoFlags.GravityEnabled;
      }

      interactionTransform = getRigidbodyTransform();
    }

    protected override void OnRecievedSimulationResults(INTERACTION_SHAPE_INSTANCE_RESULTS results) {
      base.OnRecievedSimulationResults(results);

<<<<<<< HEAD
      if ((results.resultFlags & ShapeInstanceResultFlags.Velocities) != 0 && _enableContact) {
=======
      if ((results.resultFlags & ShapeInstanceResultFlags.Velocities) != 0 &&
          !IsBeingGrasped &&
          _enableContact) {
        //Use Sleep() to clear any forces that might have been applied by the user.
        _rigidbody.Sleep();
>>>>>>> b0d0c73d
        _rigidbody.velocity = results.linearVelocity.ToVector3();
        _rigidbody.angularVelocity = results.angularVelocity.ToVector3();
        _recievedVelocityUpdate = true;
      }
#if UNITY_EDITOR
      _showDebugRecievedVelocity = _recievedVelocityUpdate;
#endif

      if ((results.resultFlags & ShapeInstanceResultFlags.MaxHand) != 0) {
        if (!_ignoringBrushes && results.maxHandDepth > _brushDisableDistance)
        {
          _ignoringBrushes = true;

          // HACK FIXME TODO BBQ.  This will be rewired.
          gameObject.layer = 10; // InteractionExampleObjectNoClipBrush
        }
      }
      else if(_ignoringBrushes) {
        _ignoringBrushes = false;

        // HACK FIXME TODO BBQ.  This will be rewired.
        gameObject.layer = 9; // InteractionExampleObjectCollidesBrush
      }
    }

    protected override void OnHandGrasped(Hand hand) {
      base.OnHandGrasped(hand);

      updateState();

      var newCollection = HandPointCollection.Create(_rigidbody);
      _handIdToPoints[hand.Id] = newCollection;

      newCollection.UpdateTransform();

      for (int f = 0; f < NUM_FINGERS; f++) {
        Finger finger = hand.Fingers[f];
        Finger.FingerType fingerType = finger.Type;

        for (int j = 0; j < NUM_BONES; j++) {
          Bone.BoneType boneType = (Bone.BoneType)j;
          Bone bone = finger.Bone(boneType);

          Vector3 bonePos = bone.NextJoint.ToVector3();

          //Global position of the point is just the position of the joint itself
          newCollection.SetGlobalPosition(bonePos, fingerType, boneType);
        }
      }
    }

    protected override void OnHandsHoldPhysics(List<Hand> hands) {
      base.OnHandsHoldPhysics(hands);

      //Get new transform
      Vector3 newPosition;
      Quaternion newRotation;
      getSolvedTransform(hands, out newPosition, out newRotation);

      _solvedPosition = newPosition;
      _solvedRotation = newRotation;

      //Apply new transform to object
      switch (_graspMethod) {
        case GraspMethod.Kinematic:
          if (_notifiedOfTeleport) {
            _rigidbody.position = newPosition;
            _rigidbody.rotation = newRotation;
          } else {
            _rigidbody.MovePosition(newPosition);
            _rigidbody.MoveRotation(newRotation);
          }
          break;
        case GraspMethod.Velocity:
          if (_notifiedOfTeleport) {
            _rigidbody.position = newPosition;
            _rigidbody.rotation = newRotation;
          } else {
            Vector3 deltaPos = newPosition - _rigidbody.position;
            Quaternion deltaRot = newRotation * Quaternion.Inverse(_rigidbody.rotation);

            Vector3 deltaAxis;
            float deltaAngle;
            deltaRot.ToAngleAxis(out deltaAngle, out deltaAxis);

            Vector3 targetVelocity = deltaPos / Time.fixedDeltaTime;
            Vector3 targetAngularVelocity = deltaAxis * deltaAngle * Mathf.Deg2Rad / Time.fixedDeltaTime;

            if (targetVelocity.sqrMagnitude > float.Epsilon) {
              float targetSpeed = targetVelocity.magnitude;
              float actualSpeed = Mathf.Min(_maxVelocity, targetSpeed);
              float targetPercent = actualSpeed / targetSpeed;

              targetVelocity *= targetPercent;
              targetAngularVelocity *= targetPercent;
            }

            _rigidbody.velocity = Vector3.Lerp(_rigidbody.velocity, targetVelocity, _followStrength);
            _rigidbody.angularVelocity = Vector3.Lerp(_rigidbody.angularVelocity, targetAngularVelocity, _followStrength);
          }
          break;
        default:
          throw new InvalidOperationException("Unexpected grasp method");
      }

      _notifiedOfTeleport = false;
    }

    protected override void OnHandsHoldGraphics(List<Hand> hands) {
      base.OnHandsHoldGraphics(hands);

      switch (_graspMethod) {
        case GraspMethod.Kinematic:
          if (_graphicalAnchor != null) {
            Vector3 newPosition;
            Quaternion newRotation;
            getSolvedTransform(hands, out newPosition, out newRotation);

            _graphicalAnchor.position = newPosition;
            _graphicalAnchor.rotation = newRotation;
          }
          break;
        case GraspMethod.Velocity:
          break;
        default:
          throw new InvalidOperationException("Unexpected grasp method");
      }
    }

    protected override void OnHandReleased(Hand hand) {
      base.OnHandReleased(hand);

      updateState();

      removeHandPointCollection(hand.Id);
    }

    protected override void OnHandLostTracking(Hand oldHand) {
      base.OnHandLostTracking(oldHand);

      updateState();
    }

    protected override void OnHandRegainedTracking(Hand newHand, int oldId) {
      base.OnHandRegainedTracking(newHand, oldId);

      updateState();

      //Associate the collection with the new id
      var collection = _handIdToPoints[oldId];
      _handIdToPoints.Remove(oldId);
      _handIdToPoints[newHand.Id] = collection;

      NotifyTeleported();
    }

    protected override void OnHandTimeout(Hand oldHand) {
      base.OnHandTimeout(oldHand);

      updateState();

      removeHandPointCollection(oldHand.Id);
    }

    protected override void OnGraspBegin() {
      base.OnGraspBegin();

      updateState();

      //Stop an existing lerp coroutine if it exists to prevent conflict
      if (_graphicalLerpCoroutine != null) {
        StopCoroutine(_graphicalLerpCoroutine);
      }
    }

    protected override void OnGraspEnd() {
      base.OnGraspEnd();

<<<<<<< HEAD
      //If there is a graphical anchor, we are going to lerp it back to match the
      //position and rotation of the rigidbody, since it might have diverged.
      if (_graphicalAnchor != null) {
        _graphicalLerpCoroutine = StartCoroutine(lerpGraphicalToOrigin());
      }
=======
      updateState();
>>>>>>> b0d0c73d

      switch (_graspMethod) {
        case GraspMethod.Kinematic:
          //If there is a graphical anchor, we are going to lerp it back to match the 
          //position and rotation of the rigidbody, since it might have diverged.
          if (_graphicalAnchor != null) {
            _graphicalLerpCoroutine = StartCoroutine(lerpGraphicalToOrigin());
          }
          break;
        case GraspMethod.Velocity:
          break;
        default:
          throw new InvalidCastException("Unexpected grasp method");
      }

      if (_advancedThrowing) {
        float speed = _rigidbody.velocity.magnitude;
        float multiplier = _throwingVelocityCurve.Evaluate(speed);
        _rigidbody.velocity *= multiplier;

        if (_enableContact && speed >= _contactDisableSpeed) {
          _enableContact = false;
          StartCoroutine(enableContactAfterDelay());
        }
      }
    }
    #endregion

    #region UNITY CALLBACKS
    protected override void Reset() {
      base.Reset();

      _throwingVelocityCurve = new AnimationCurve(new Keyframe(0.0f, 1.0f, 0.0f, 0.0f),
                                                  new Keyframe(1.0f, 1.0f, 0.0f, 0.0f),
                                                  new Keyframe(2.0f, 1.5f, 0.0f, 0.0f));
    }

    protected virtual void Awake() {
      _handIdToPoints = new Dictionary<int, HandPointCollection>();
    }

    protected IEnumerator enableContactAfterDelay() {
      yield return new WaitForSeconds(_contactEnableDelay);
      _enableContact = true;
    }

    protected IEnumerator lerpGraphicalToOrigin() {
      //We lerp position in world space instead of local space
      //This helps remove wobbles when the object is rotating
      Vector3 globalPosOffset = _graphicalAnchor.position - transform.position;
      Quaternion startRot = _graphicalAnchor.localRotation;
      float startTime = Time.time;

      while (true) {
        yield return null;

        //Using sigmoid to help hide the lerp
        float t = Mathf.InverseLerp(startTime, startTime + _graphicalReturnTime, Time.time);
        float percent = t * t * (3 - 2 * t);

        //Lerp based on transform.position instead of rigidbody.position to reduce stutter
        _graphicalAnchor.position = transform.position + Vector3.Lerp(globalPosOffset, Vector3.zero, percent);
        _graphicalAnchor.localRotation = Quaternion.Slerp(startRot, Quaternion.identity, percent);

        if (percent >= 1.0f) {
          break;
        }
      }

      //Null out coroutine reference when finished
      _graphicalLerpCoroutine = null;
    }

#if UNITY_EDITOR
    private void OnCollisionEnter(Collision collision) {
      GameObject otherObj = collision.collider.gameObject;
      if ( otherObj.GetComponentInParent<IHandModel>() != null
        && otherObj.GetComponentInParent<InteractionBrushHand>() == null)
      {
        string thisLabel = gameObject.name + " <layer " + LayerMask.LayerToName(gameObject.layer) + ">";
        string otherLabel = otherObj.name + " <layer " + LayerMask.LayerToName(otherObj.layer) + ">";

        UnityEditor.EditorUtility.DisplayDialog("Collision Error!",
                                                "For interaction to work properly please prevent collision between IHandModel "
                                                + "and InteractionBehavior. " + thisLabel + ", " + otherLabel,
                                                "Ok");
        Debug.Break();
      }
    }
#endif

    protected virtual void OnDrawGizmos() {
      if (IsRegisteredWithManager) {
        Matrix4x4 gizmosMatrix = Gizmos.matrix;

        Gizmos.matrix = Matrix4x4.TRS(transform.position, transform.rotation, Vector3.one);

        if (_rigidbody.IsSleeping()) {
          Gizmos.color = Color.gray;
        } else if (_ignoringBrushes) {
          Gizmos.color = Color.red;
        } else if (IsBeingGrasped) {
          Gizmos.color = Color.green;
        } else if (_showDebugRecievedVelocity) {
          Gizmos.color = Color.yellow;
        } else {
          Gizmos.color = Color.blue;
        }

        Gizmos.DrawWireCube(_debugBounds.center, _debugBounds.size);

        Gizmos.matrix = gizmosMatrix;
      }
    }
    #endregion

    #region INTERNAL

    protected INTERACTION_TRANSFORM getRigidbodyTransform() {
      INTERACTION_TRANSFORM interactionTransform = new INTERACTION_TRANSFORM();

      if (IsBeingGrasped) {
        interactionTransform.position = _solvedPosition.ToCVector();
        interactionTransform.rotation = _solvedRotation.ToCQuaternion();
      } else {
        interactionTransform.position = _rigidbody.position.ToCVector();
        interactionTransform.rotation = _rigidbody.rotation.ToCQuaternion();
      }

      interactionTransform.wallTime = Time.fixedTime;
      return interactionTransform;
    }

    protected void resetState() {
      _rigidbody.useGravity = _useGravity;
      _rigidbody.isKinematic = _isKinematic;

      if (_graphicalAnchor != null) {
        _graphicalAnchor.localPosition = Vector3.zero;
        _graphicalAnchor.localRotation = Quaternion.identity;
        _graphicalAnchor.gameObject.SetActive(true);
      }
    }

    protected virtual void updateState() {
      //Renderers are visible if there are no grasping hands
      //or if there is at least one tracked grasping hand
      int trackedGraspingHandCount = GraspingHandCount - UntrackedHandCount;
      bool shouldBeVisible = GraspingHandCount == 0 || trackedGraspingHandCount > 0;

      if (_graphicalAnchor != null) {
        _graphicalAnchor.gameObject.SetActive(shouldBeVisible);
      }

      //Update kinematic status of body
      if (IsBeingGrasped) {
        switch (_graspMethod) {
          case GraspMethod.Kinematic:
            _rigidbody.isKinematic = true;
            break;
          case GraspMethod.Velocity:
            if (UntrackedHandCount > 0) {
              _rigidbody.isKinematic = true;
            } else {
              _rigidbody.isKinematic = false;
            }
            break;
          default:
            throw new InvalidOperationException("Unexpected grasp method");
        }
      } else {
        _rigidbody.isKinematic = _isKinematic;
      }
    }

    protected void removeHandPointCollection(int handId) {
      var collection = _handIdToPoints[handId];
      _handIdToPoints.Remove(handId);

      //Return the collection to the pool so it can be re-used
      HandPointCollection.Return(collection);
    }

    protected void getSolvedTransform(List<Hand> hands, out Vector3 newPosition, out Quaternion newRotation) {
      KabschC.Reset(ref _kabsch);

      for (int h = 0; h < hands.Count; h++) {
        Hand hand = hands[h];

        var collection = _handIdToPoints[hand.Id];
        collection.UpdateTransform();

        for (int f = 0; f < NUM_FINGERS; f++) {
          Finger finger = hand.Fingers[f];
          Finger.FingerType fingerType = finger.Type;

          for (int j = 0; j < NUM_BONES; j++) {
            Bone.BoneType boneType = (Bone.BoneType)j;
            Bone bone = finger.Bone(boneType);

            Vector3 objectPos = collection.GetGlobalPosition(fingerType, boneType);
            Vector3 bonePos = bone.NextJoint.ToVector3();

            //Do the solve such that the objects positions are matched to the new bone positions
            LEAP_VECTOR point1 = (objectPos - _rigidbody.position).ToCVector();
            LEAP_VECTOR point2 = (bonePos - _rigidbody.position).ToCVector();

            KabschC.AddPoint(ref _kabsch, ref point1, ref point2, 1.0f);
          }
        }
      }

      KabschC.Solve(ref _kabsch);

      LEAP_VECTOR leapTranslation;
      LEAP_QUATERNION leapRotation;
      KabschC.GetTranslation(ref _kabsch, out leapTranslation);
      KabschC.GetRotation(ref _kabsch, out leapRotation);

      Vector3 solvedTranslation = leapTranslation.ToVector3();
      Quaternion solvedRotation = leapRotation.ToQuaternion();

      //Calculate new transform using delta
      newPosition = _rigidbody.position + solvedTranslation;
      newRotation = solvedRotation * _rigidbody.rotation; ;
    }

    protected class HandPointCollection {
      //Without a pool, you might end up with 2 instances per object
      //With a pool, likely there will only ever be 2 instances!
      private static Stack<HandPointCollection> _handPointCollectionPool = new Stack<HandPointCollection>();

      private Rigidbody _rigidbody;
      private Vector3[] _localPositions;

      private Matrix4x4 _transformMatrix;

      private bool _hasInverse = false;
      private Matrix4x4 _inverseTransformMatrix;

      public static HandPointCollection Create(Rigidbody rigidbody) {
        HandPointCollection collection;
        if (_handPointCollectionPool.Count != 0) {
          collection = _handPointCollectionPool.Pop();
        } else {
          collection = new HandPointCollection();
        }

        collection.init(rigidbody);
        return collection;
      }

      public static void Return(HandPointCollection handPointCollection) {
        handPointCollection.reset();
        _handPointCollectionPool.Push(handPointCollection);
      }

      private HandPointCollection() {
        _localPositions = new Vector3[NUM_FINGERS * NUM_BONES];
      }

      private void init(Rigidbody rigidbody) {
        _rigidbody = rigidbody;
      }

      private void reset() {
        _rigidbody = null;
        _hasInverse = false;
      }

      public void UpdateTransform() {
        Vector3 interactionPosition = _rigidbody.position;
        Quaternion interactionRotation = _rigidbody.rotation;

        _hasInverse = false;
        _transformMatrix = Matrix4x4.TRS(interactionPosition, interactionRotation, Vector3.one);
      }

      public void SetGlobalPosition(Vector3 globalPosition, Finger.FingerType fingerType, Bone.BoneType boneType) {
        if (!_hasInverse) {
          _inverseTransformMatrix = _transformMatrix.inverse;
          _hasInverse = true;
        }

        _localPositions[getIndex(fingerType, boneType)] = _inverseTransformMatrix.MultiplyPoint3x4(globalPosition);
      }

      public Vector3 GetGlobalPosition(Finger.FingerType fingerType, Bone.BoneType boneType) {
        return _transformMatrix.MultiplyPoint3x4(_localPositions[getIndex(fingerType, boneType)]);
      }

      private int getIndex(Finger.FingerType fingerType, Bone.BoneType boneType) {
        return (int)fingerType * 4 + (int)boneType;
      }
    }
    #endregion
  }
}<|MERGE_RESOLUTION|>--- conflicted
+++ resolved
@@ -371,15 +371,11 @@
     protected override void OnRecievedSimulationResults(INTERACTION_SHAPE_INSTANCE_RESULTS results) {
       base.OnRecievedSimulationResults(results);
 
-<<<<<<< HEAD
-      if ((results.resultFlags & ShapeInstanceResultFlags.Velocities) != 0 && _enableContact) {
-=======
       if ((results.resultFlags & ShapeInstanceResultFlags.Velocities) != 0 &&
           !IsBeingGrasped &&
           _enableContact) {
         //Use Sleep() to clear any forces that might have been applied by the user.
         _rigidbody.Sleep();
->>>>>>> b0d0c73d
         _rigidbody.velocity = results.linearVelocity.ToVector3();
         _rigidbody.angularVelocity = results.angularVelocity.ToVector3();
         _recievedVelocityUpdate = true;
@@ -558,15 +554,7 @@
     protected override void OnGraspEnd() {
       base.OnGraspEnd();
 
-<<<<<<< HEAD
-      //If there is a graphical anchor, we are going to lerp it back to match the
-      //position and rotation of the rigidbody, since it might have diverged.
-      if (_graphicalAnchor != null) {
-        _graphicalLerpCoroutine = StartCoroutine(lerpGraphicalToOrigin());
-      }
-=======
       updateState();
->>>>>>> b0d0c73d
 
       switch (_graspMethod) {
         case GraspMethod.Kinematic:
