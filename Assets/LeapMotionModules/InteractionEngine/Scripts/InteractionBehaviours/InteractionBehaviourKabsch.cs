﻿using UnityEngine;
using System.Collections.Generic;
using LeapInternal;
using Leap.Unity.Interaction.CApi;

namespace Leap.Unity.Interaction {

  public class InteractionBehaviourKabsch : InteractionBehaviourBase {
    public const int NUM_FINGERS = 5;
    public const int NUM_BONES = 4;

    [Tooltip("Renderers to turn off when the object is grasped by untracked hands.")]
    [SerializeField]
    protected Renderer[] _toggledRenderers;

    protected Dictionary<int, HandPointCollection> _handIdToPoints;

    protected Rigidbody _rigidbody;
    private bool _shouldNextSolveBeTeleport = false;
    private bool _rigidbodyHadUseGravity = false;

    protected LEAP_IE_KABSCH _kabsch;

    #region INTERACTION CALLBACKS

    public override LEAP_IE_TRANSFORM InteractionTransform {
      get {
        Vector3 interactionPosition;
        Quaternion interactionRotation;
        getInteractionTransform(out interactionPosition, out interactionRotation);

        LEAP_IE_TRANSFORM interactionTransform = new LEAP_IE_TRANSFORM();
        interactionTransform.position = interactionPosition.ToCVector();
        interactionTransform.rotation = interactionRotation.ToCQuaternion();

        return interactionTransform;
      }
    }

    public override void EnableInteraction() {
      base.EnableInteraction();
      KabschC.Construct(ref _kabsch);
    }

    public override void DisableInteraction() {
      base.DisableInteraction();
      KabschC.Destruct(ref _kabsch);
    }

    public override void OnRegister() {
      base.OnRegister();

      _rigidbody = GetComponent<Rigidbody>();
      if (_rigidbody != null) {
        _rigidbodyHadUseGravity = _rigidbody.useGravity;
        _rigidbody.useGravity = false;
      }
    }

    public override void OnUnregister() {
      base.OnUnregister();

      if (_rigidbody != null) {
        _rigidbody.useGravity = _rigidbodyHadUseGravity;
        _rigidbody = null;
      }
    }

    public override void OnVelocityChanged(Vector3 linearVelocity, Vector3 angularVelocity) {
      base.OnVelocityChanged(linearVelocity, angularVelocity);

      /*
      if (_rigidbody != null) {
        _rigidbody.velocity = linearVelocity;
        _rigidbody.angularVelocity = angularVelocity;
      }
      */
    }

    public override void OnHandGrasp(Hand hand) {
      base.OnHandGrasp(hand);

      var newCollection = HandPointCollection.Create(this);
      _handIdToPoints[hand.Id] = newCollection;
      newCollection.UpdateTransform();

      for (int f = 0; f < NUM_FINGERS; f++) {
        Finger finger = hand.Fingers[f];
        Finger.FingerType fingerType = finger.Type;

        for (int j = 0; j < NUM_BONES; j++) {
          Bone.BoneType boneType = (Bone.BoneType)j;
          Bone bone = finger.Bone(boneType);

          Vector3 bonePos = bone.NextJoint.ToVector3();
          Vector3 closestOnSurface = bonePos; //TODO: how to get closest on surface?

          newCollection.SetGlobalPosition(closestOnSurface, fingerType, boneType);
        }
      }
    }

    public override void OnHandsHold(List<Hand> hands) {
      base.OnHandsHold(hands);

      //Get old transform
      Vector3 oldPosition;
      Quaternion oldRotation;
      getInteractionTransform(out oldPosition, out oldRotation);

      //Get solved transform deltas
      Vector3 solvedTranslation;
      Quaternion solvedRotation;
      getSolvedTransform(hands, oldPosition, out solvedTranslation, out solvedRotation);

      //Calculate new transform using delta
      Vector3 newPosition = oldPosition + solvedTranslation;
<<<<<<< HEAD
      Quaternion newRotation = oldRotation;
=======
      Quaternion newRotation = solvedRotation * oldRotation;
>>>>>>> 91a11b3f

      //Apply new transform to object
      setInteractionTransform(newPosition, newRotation, _shouldNextSolveBeTeleport);
      _shouldNextSolveBeTeleport = false;
    }

    public override void OnHandRelease(Hand hand) {
      base.OnHandRelease(hand);

      removeHandPointCollection(hand.Id);
    }

    public override void OnHandLostTracking(Hand oldHand) {
      base.OnHandLostTracking(oldHand);

      updateRendererStatus();
    }

    public override void OnHandRegainedTracking(Hand newHand, int oldId) {
      base.OnHandRegainedTracking(newHand, oldId);

      updateRendererStatus();

      //Associate the collection with the new id
      var collection = _handIdToPoints[oldId];
      _handIdToPoints.Remove(oldId);
      _handIdToPoints[newHand.Id] = collection;

      _shouldNextSolveBeTeleport = true;
    }

    public override void OnHandTimeout(Hand oldHand) {
      base.OnHandTimeout(oldHand);

      updateRendererStatus();
      removeHandPointCollection(oldHand.Id);
    }

    protected override void OnGraspBegin() {
      base.OnGraspBegin();

      if (_rigidbody != null) {
        _rigidbody.isKinematic = true;
      }
    }

    protected override void OnGraspEnd() {
      base.OnGraspEnd();

      if (_rigidbody != null) {
        _rigidbody.isKinematic = false;
      }
    }
    #endregion

    #region UNITY CALLBACKS
    protected override void Reset() {
      base.Reset();
      _toggledRenderers = GetComponentsInChildren<Renderer>();
    }

    protected virtual void Awake() {
      _handIdToPoints = new Dictionary<int, HandPointCollection>();
    }
    #endregion

    #region INTERNAL
    protected void getInteractionTransform(out Vector3 position, out Quaternion rotation) {
      if (_rigidbody != null) {
        position = _rigidbody.position;
        rotation = _rigidbody.rotation;
      } else {
        position = transform.position;
        rotation = transform.rotation;
      }
    }

    protected void setInteractionTransform(Vector3 position, Quaternion rotation, bool teleportRigidbody) {
      if (_rigidbody != null) {
        if (teleportRigidbody) {
          _rigidbody.position = position;
          _rigidbody.rotation = rotation;
        } else {
          _rigidbody.MovePosition(position);
          _rigidbody.MoveRotation(rotation);
        }
      } else {
        transform.position = position;
        transform.rotation = rotation;
      }
    }

    protected virtual void updateRendererStatus() {
      //Renderers are visible if there are no grasping hands
      //or if there is at least one tracked grasping hand
      int trackedGraspingHandCount = GraspingHandCount - UntrackedHandCount;
      bool shouldBeVisible = GraspingHandCount == 0 || trackedGraspingHandCount > 0;

      for (int i = 0; i < _toggledRenderers.Length; i++) {
        Renderer renderer = _toggledRenderers[i];
        if (renderer != null) {
          renderer.enabled = shouldBeVisible;
        }
      }
    }

    protected void removeHandPointCollection(int handId) {
      var collection = _handIdToPoints[handId];
      _handIdToPoints.Remove(handId);
      HandPointCollection.Return(collection);
    }

    protected void getSolvedTransform(List<Hand> hands, Vector3 oldPosition, out Vector3 translation, out Quaternion rotation) {
      KabschC.Reset(ref _kabsch);

      for (int h = 0; h < hands.Count; h++) {
        Hand hand = hands[h];

        var collection = _handIdToPoints[hand.Id];
        collection.UpdateTransform();

        for (int f = 0; f < NUM_FINGERS; f++) {
          Finger finger = hand.Fingers[f];
          Finger.FingerType fingerType = finger.Type;

          for (int j = 0; j < NUM_BONES; j++) {
            Bone.BoneType boneType = (Bone.BoneType)j;
            Bone bone = finger.Bone(boneType);

            Vector3 objectPos = collection.GetGlobalPosition(fingerType, boneType);
            Vector3 bonePos = bone.NextJoint.ToVector3();

            Debug.DrawLine(objectPos, bonePos, Color.blue);

            //Do the solve such that the objects positions are matched to the new bone positions
            LEAP_VECTOR point1 = (objectPos - oldPosition).ToCVector();
            LEAP_VECTOR point2 = (bonePos - oldPosition).ToCVector();

            KabschC.AddPoint(ref _kabsch, ref point1, ref point2, 1.0f);
          }
        }
      }

      KabschC.Solve(ref _kabsch);

      LEAP_VECTOR leapTranslation;
      LEAP_QUATERNION leapRotation;
      KabschC.GetTranslation(ref _kabsch, out leapTranslation);
      KabschC.GetRotation(ref _kabsch, out leapRotation);

      translation = leapTranslation.ToVector3();
      rotation = leapRotation.ToQuaternion();
    }

    protected class HandPointCollection {
      //Without a pool, you might end up with 2 instances per object
      //With a pool, likely there will only ever be 2 instances!
      private static Stack<HandPointCollection> _handPointCollectionPool = new Stack<HandPointCollection>();

      private InteractionBehaviourKabsch _interactionBehaviour;
      private Vector3[] _localPositions;

      private Matrix4x4 _transformMatrix;
      private Matrix4x4 _inverseTransformMatrix;

      public static HandPointCollection Create(InteractionBehaviourKabsch interactionBehaviour) {
        HandPointCollection collection;
        if (_handPointCollectionPool.Count != 0) {
          collection = _handPointCollectionPool.Pop();
        } else {
          collection = new HandPointCollection();
        }

        collection.init(interactionBehaviour);
        return collection;
      }

      public static void Return(HandPointCollection handPointCollection) {
        handPointCollection.reset();
        _handPointCollectionPool.Push(handPointCollection);
      }

      private HandPointCollection() {
        _localPositions = new Vector3[NUM_FINGERS * NUM_BONES];
      }

      private void init(InteractionBehaviourKabsch interactionBehaviour) {
        _interactionBehaviour = interactionBehaviour;
      }

      private void reset() {
        _interactionBehaviour = null;
      }

      public void UpdateTransform() {
        Vector3 interactionPosition;
        Quaternion interactionRotation;
        _interactionBehaviour.getInteractionTransform(out interactionPosition, out interactionRotation);

        _transformMatrix = Matrix4x4.TRS(interactionPosition, interactionRotation, Vector3.one);
        _inverseTransformMatrix = Matrix4x4.Inverse(_transformMatrix);
      }

      public void SetGlobalPosition(Vector3 globalPosition, Finger.FingerType fingerType, Bone.BoneType boneType) {
        _localPositions[getIndex(fingerType, boneType)] = _inverseTransformMatrix.MultiplyPoint3x4(globalPosition);
      }

      public Vector3 GetGlobalPosition(Finger.FingerType fingerType, Bone.BoneType boneType) {
        return _transformMatrix.MultiplyPoint3x4(_localPositions[getIndex(fingerType, boneType)]);
      }

      private int getIndex(Finger.FingerType fingerType, Bone.BoneType boneType) {
        return (int)fingerType * 4 + (int)boneType;
      }
    }
    #endregion
  }
}<|MERGE_RESOLUTION|>--- conflicted
+++ resolved
@@ -69,12 +69,10 @@
     public override void OnVelocityChanged(Vector3 linearVelocity, Vector3 angularVelocity) {
       base.OnVelocityChanged(linearVelocity, angularVelocity);
 
-      /*
       if (_rigidbody != null) {
         _rigidbody.velocity = linearVelocity;
         _rigidbody.angularVelocity = angularVelocity;
       }
-      */
     }
 
     public override void OnHandGrasp(Hand hand) {
@@ -115,11 +113,7 @@
 
       //Calculate new transform using delta
       Vector3 newPosition = oldPosition + solvedTranslation;
-<<<<<<< HEAD
-      Quaternion newRotation = oldRotation;
-=======
       Quaternion newRotation = solvedRotation * oldRotation;
->>>>>>> 91a11b3f
 
       //Apply new transform to object
       setInteractionTransform(newPosition, newRotation, _shouldNextSolveBeTeleport);
@@ -252,8 +246,6 @@
             Vector3 objectPos = collection.GetGlobalPosition(fingerType, boneType);
             Vector3 bonePos = bone.NextJoint.ToVector3();
 
-            Debug.DrawLine(objectPos, bonePos, Color.blue);
-
             //Do the solve such that the objects positions are matched to the new bone positions
             LEAP_VECTOR point1 = (objectPos - oldPosition).ToCVector();
             LEAP_VECTOR point2 = (bonePos - oldPosition).ToCVector();
