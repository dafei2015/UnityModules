%YAML 1.1
%TAG !u! tag:unity3d.com,2011:
--- !u!29 &1
SceneSettings:
  m_ObjectHideFlags: 0
  m_PVSData: 
  m_PVSObjectsArray: []
  m_PVSPortalsArray: []
  m_OcclusionBakeSettings:
    smallestOccluder: 5
    smallestHole: 0.25
    backfaceThreshold: 100
--- !u!104 &2
RenderSettings:
  m_ObjectHideFlags: 0
  serializedVersion: 7
  m_Fog: 0
  m_FogColor: {r: 0.5, g: 0.5, b: 0.5, a: 1}
  m_FogMode: 3
  m_FogDensity: 0.01
  m_LinearFogStart: 0
  m_LinearFogEnd: 300
  m_AmbientSkyColor: {r: 0.212, g: 0.227, b: 0.259, a: 1}
  m_AmbientEquatorColor: {r: 0.114, g: 0.125, b: 0.133, a: 1}
  m_AmbientGroundColor: {r: 0.047, g: 0.043, b: 0.035, a: 1}
  m_AmbientIntensity: 1
  m_AmbientMode: 0
  m_SkyboxMaterial: {fileID: 10304, guid: 0000000000000000f000000000000000, type: 0}
  m_HaloStrength: 0.5
  m_FlareStrength: 1
  m_FlareFadeSpeed: 3
  m_HaloTexture: {fileID: 0}
  m_SpotCookie: {fileID: 10001, guid: 0000000000000000e000000000000000, type: 0}
  m_DefaultReflectionMode: 0
  m_DefaultReflectionResolution: 128
  m_ReflectionBounces: 1
  m_ReflectionIntensity: 1
  m_CustomReflection: {fileID: 0}
  m_Sun: {fileID: 0}
  m_IndirectSpecularColor: {r: 0.44692546, g: 0.49678695, b: 0.5750854, a: 1}
--- !u!157 &3
LightmapSettings:
  m_ObjectHideFlags: 0
  serializedVersion: 7
  m_GIWorkflowMode: 0
  m_GISettings:
    serializedVersion: 2
    m_BounceScale: 1
    m_IndirectOutputScale: 1
    m_AlbedoBoost: 1
    m_TemporalCoherenceThreshold: 1
    m_EnvironmentLightingMode: 0
    m_EnableBakedLightmaps: 1
    m_EnableRealtimeLightmaps: 1
  m_LightmapEditorSettings:
    serializedVersion: 4
    m_Resolution: 2
    m_BakeResolution: 40
    m_TextureWidth: 1024
    m_TextureHeight: 1024
    m_AO: 0
    m_AOMaxDistance: 1
    m_CompAOExponent: 0
    m_CompAOExponentDirect: 0
    m_Padding: 2
    m_LightmapParameters: {fileID: 0}
    m_LightmapsBakeMode: 1
    m_TextureCompression: 1
    m_DirectLightInLightProbes: 1
    m_FinalGather: 0
    m_FinalGatherFiltering: 1
    m_FinalGatherRayCount: 1024
    m_ReflectionCompression: 2
  m_LightingDataAsset: {fileID: 0}
  m_RuntimeCPUUsage: 25
--- !u!196 &4
NavMeshSettings:
  serializedVersion: 2
  m_ObjectHideFlags: 0
  m_BuildSettings:
    serializedVersion: 2
    agentRadius: 0.5
    agentHeight: 2
    agentSlope: 45
    agentClimb: 0.4
    ledgeDropHeight: 0
    maxJumpAcrossDistance: 0
    accuratePlacement: 0
    minRegionArea: 2
    cellSize: 0.16666667
    manualCellSize: 0
  m_NavMeshData: {fileID: 0}
--- !u!4 &44000905 stripped
Transform:
  m_PrefabParentObject: {fileID: 415952, guid: c8515ebee271c0649b9db1321f3026a4, type: 2}
  m_PrefabInternal: {fileID: 1226953745}
--- !u!1 &72891525
GameObject:
  m_ObjectHideFlags: 0
  m_PrefabParentObject: {fileID: 117698, guid: 18d6bf9063dcb1842be63f411fd9fc26, type: 2}
  m_PrefabInternal: {fileID: 0}
  serializedVersion: 4
  m_Component:
  - 4: {fileID: 1576743646}
  - 114: {fileID: 72891528}
  - 114: {fileID: 72891527}
  - 114: {fileID: 72891526}
  m_Layer: 0
  m_Name: LeapHandController
  m_TagString: Untagged
  m_Icon: {fileID: 0}
  m_NavMeshLayer: 0
  m_StaticEditorFlags: 0
  m_IsActive: 1
--- !u!114 &72891526
MonoBehaviour:
  m_ObjectHideFlags: 0
  m_PrefabParentObject: {fileID: 11408046, guid: 18d6bf9063dcb1842be63f411fd9fc26,
    type: 2}
  m_PrefabInternal: {fileID: 0}
  m_GameObject: {fileID: 72891525}
  m_Enabled: 1
  m_EditorHideFlags: 0
  m_Script: {fileID: 11500000, guid: c592f16851a620743868a31232613370, type: 3}
  m_Name: 
  m_EditorClassIdentifier: 
  ModelPool:
  - _handPool: {fileID: 0}
    GroupName: Graphics_Hands
    LeftModel: {fileID: 1545945338}
    IsLeftToBeSpawned: 0
    RightModel: {fileID: 1061438465}
    IsRightToBeSpawned: 0
    modelList: []
    modelsCheckedOut: []
    IsEnabled: 1
    CanDuplicate: 1
  - _handPool: {fileID: 0}
    GroupName: Physics_Hands
    LeftModel: {fileID: 1414805578}
    IsLeftToBeSpawned: 0
    RightModel: {fileID: 1167543056}
    IsRightToBeSpawned: 0
    modelList: []
    modelsCheckedOut: []
    IsEnabled: 1
    CanDuplicate: 1
--- !u!114 &72891527
MonoBehaviour:
  m_ObjectHideFlags: 0
  m_PrefabParentObject: {fileID: 11402294, guid: 18d6bf9063dcb1842be63f411fd9fc26,
    type: 2}
  m_PrefabInternal: {fileID: 0}
  m_GameObject: {fileID: 72891525}
  m_Enabled: 1
  m_EditorHideFlags: 0
  m_Script: {fileID: 11500000, guid: 025cc0fa7b46aa541aba29d28d35ac09, type: 3}
  m_Name: 
  m_EditorClassIdentifier: 
  _isHeadMounted: 1
  _overrideDeviceType: 1
  _overrideDeviceTypeWith: 1
  _useInterpolation: 0
  _interpolationDelay: 15
--- !u!114 &72891528
MonoBehaviour:
  m_ObjectHideFlags: 0
  m_PrefabParentObject: {fileID: 11415308, guid: 18d6bf9063dcb1842be63f411fd9fc26,
    type: 2}
  m_PrefabInternal: {fileID: 0}
  m_GameObject: {fileID: 72891525}
  m_Enabled: 1
  m_EditorHideFlags: 0
  m_Script: {fileID: 11500000, guid: 215a4d49fc705b74a9d3c5cbfa2c9601, type: 3}
  m_Name: 
  m_EditorClassIdentifier: 
--- !u!1 &266907291
GameObject:
  m_ObjectHideFlags: 0
  m_PrefabParentObject: {fileID: 101514, guid: 18d6bf9063dcb1842be63f411fd9fc26, type: 2}
  m_PrefabInternal: {fileID: 0}
  serializedVersion: 4
  m_Component:
  - 4: {fileID: 266907292}
  - 81: {fileID: 266907297}
  - 20: {fileID: 266907296}
  - 114: {fileID: 266907295}
  - 114: {fileID: 266907293}
  m_Layer: 0
  m_Name: CenterEyeAnchor
  m_TagString: MainCamera
  m_Icon: {fileID: 0}
  m_NavMeshLayer: 0
  m_StaticEditorFlags: 0
  m_IsActive: 1
--- !u!4 &266907292
Transform:
  m_ObjectHideFlags: 0
  m_PrefabParentObject: {fileID: 455116, guid: 18d6bf9063dcb1842be63f411fd9fc26, type: 2}
  m_PrefabInternal: {fileID: 0}
  m_GameObject: {fileID: 266907291}
  m_LocalRotation: {x: 0, y: 0, z: 0, w: 1}
  m_LocalPosition: {x: 0, y: 0, z: 0}
  m_LocalScale: {x: 1, y: 1, z: 1}
  m_Children:
  - {fileID: 1928180894}
  m_Father: {fileID: 1805543667}
  m_RootOrder: 0
  m_LocalEulerAnglesHint: {x: 0, y: 0, z: 0}
--- !u!114 &266907293
MonoBehaviour:
  m_ObjectHideFlags: 0
  m_PrefabParentObject: {fileID: 11407670, guid: 18d6bf9063dcb1842be63f411fd9fc26,
    type: 2}
  m_PrefabInternal: {fileID: 0}
  m_GameObject: {fileID: 266907291}
  m_Enabled: 1
  m_EditorHideFlags: 0
  m_Script: {fileID: 11500000, guid: cfb12777e12bf9941b23356a343f5016, type: 3}
  m_Name: 
  m_EditorClassIdentifier: 
  _eyeType:
    _orderType: 3
  _overrideEyePosition: 0
--- !u!114 &266907295
MonoBehaviour:
  m_ObjectHideFlags: 0
  m_PrefabParentObject: {fileID: 11462492, guid: 18d6bf9063dcb1842be63f411fd9fc26,
    type: 2}
  m_PrefabInternal: {fileID: 0}
  m_GameObject: {fileID: 266907291}
  m_Enabled: 1
  m_EditorHideFlags: 0
  m_Script: {fileID: 11500000, guid: 4499ae867a57a90449cb9069c466ade0, type: 3}
  m_Name: 
  m_EditorClassIdentifier: 
  _depthTextureMode: 0
--- !u!20 &266907296
Camera:
  m_ObjectHideFlags: 0
  m_PrefabParentObject: {fileID: 2068494, guid: 18d6bf9063dcb1842be63f411fd9fc26,
    type: 2}
  m_PrefabInternal: {fileID: 0}
  m_GameObject: {fileID: 266907291}
  m_Enabled: 1
  serializedVersion: 2
  m_ClearFlags: 2
  m_BackGroundColor: {r: 0.32352942, g: 0.32352942, b: 0.32352942, a: 0.019607844}
  m_NormalizedViewPortRect:
    serializedVersion: 2
    x: 0
    y: 0
    width: 1
    height: 1
  near clip plane: 0.01
  far clip plane: 100
  field of view: 106.092
  orthographic: 0
  orthographic size: 5
  m_Depth: 0
  m_CullingMask:
    serializedVersion: 2
    m_Bits: 4294967295
  m_RenderingPath: -1
  m_TargetTexture: {fileID: 0}
  m_TargetDisplay: 0
  m_TargetEye: 3
  m_HDR: 0
  m_OcclusionCulling: 1
  m_StereoConvergence: 10
  m_StereoSeparation: 0.022
  m_StereoMirrorMode: 0
--- !u!81 &266907297
AudioListener:
  m_ObjectHideFlags: 0
  m_PrefabParentObject: {fileID: 8146722, guid: 18d6bf9063dcb1842be63f411fd9fc26,
    type: 2}
  m_PrefabInternal: {fileID: 0}
  m_GameObject: {fileID: 266907291}
  m_Enabled: 1
--- !u!1 &433605379
GameObject:
  m_ObjectHideFlags: 0
  m_PrefabParentObject: {fileID: 0}
  m_PrefabInternal: {fileID: 0}
  serializedVersion: 4
  m_Component:
  - 4: {fileID: 433605383}
  - 33: {fileID: 433605382}
  - 136: {fileID: 433605381}
  - 23: {fileID: 433605380}
  m_Layer: 0
  m_Name: Cylinder (2)
  m_TagString: Untagged
  m_Icon: {fileID: 0}
  m_NavMeshLayer: 0
  m_StaticEditorFlags: 0
  m_IsActive: 1
--- !u!23 &433605380
MeshRenderer:
  m_ObjectHideFlags: 0
  m_PrefabParentObject: {fileID: 0}
  m_PrefabInternal: {fileID: 0}
  m_GameObject: {fileID: 433605379}
  m_Enabled: 1
  m_CastShadows: 1
  m_ReceiveShadows: 1
  m_Materials:
  - {fileID: 2100000, guid: 66e97fbc349a749c6be1f12a1f6283b1, type: 2}
  m_SubsetIndices: 
  m_StaticBatchRoot: {fileID: 0}
  m_UseLightProbes: 1
  m_ReflectionProbeUsage: 1
  m_ProbeAnchor: {fileID: 0}
  m_ScaleInLightmap: 1
  m_PreserveUVs: 1
  m_IgnoreNormalsForChartDetection: 0
  m_ImportantGI: 0
  m_MinimumChartSize: 4
  m_AutoUVMaxDistance: 0.5
  m_AutoUVMaxAngle: 89
  m_LightmapParameters: {fileID: 0}
  m_SortingLayerID: 0
  m_SortingOrder: 0
--- !u!136 &433605381
CapsuleCollider:
  m_ObjectHideFlags: 0
  m_PrefabParentObject: {fileID: 0}
  m_PrefabInternal: {fileID: 0}
  m_GameObject: {fileID: 433605379}
  m_Material: {fileID: 0}
  m_IsTrigger: 0
  m_Enabled: 1
  m_Radius: 0.5
  m_Height: 2
  m_Direction: 1
  m_Center: {x: 0, y: 0, z: 0}
--- !u!33 &433605382
MeshFilter:
  m_ObjectHideFlags: 0
  m_PrefabParentObject: {fileID: 0}
  m_PrefabInternal: {fileID: 0}
  m_GameObject: {fileID: 433605379}
  m_Mesh: {fileID: 10206, guid: 0000000000000000e000000000000000, type: 0}
--- !u!4 &433605383
Transform:
  m_ObjectHideFlags: 0
  m_PrefabParentObject: {fileID: 0}
  m_PrefabInternal: {fileID: 0}
  m_GameObject: {fileID: 433605379}
  m_LocalRotation: {x: 0, y: 0, z: 0, w: 1}
  m_LocalPosition: {x: -0.017, y: -0.209, z: 0.508}
  m_LocalScale: {x: 0.1, y: 0.1, z: 0.1}
  m_Children:
  - {fileID: 434067629}
  m_Father: {fileID: 0}
  m_RootOrder: 5
--- !u!4 &434067629 stripped
Transform:
  m_PrefabParentObject: {fileID: 491628, guid: fb58a2cb5fa9043309cfddfd1c6b5d64, type: 2}
  m_PrefabInternal: {fileID: 933203125}
--- !u!1 &466484839
GameObject:
  m_ObjectHideFlags: 0
  m_PrefabParentObject: {fileID: 0}
  m_PrefabInternal: {fileID: 0}
  serializedVersion: 4
  m_Component:
  - 4: {fileID: 466484843}
  - 33: {fileID: 466484842}
  - 136: {fileID: 466484841}
  - 23: {fileID: 466484840}
  m_Layer: 0
  m_Name: Cylinder (1)
  m_TagString: Untagged
  m_Icon: {fileID: 0}
  m_NavMeshLayer: 0
  m_StaticEditorFlags: 0
  m_IsActive: 1
--- !u!23 &466484840
MeshRenderer:
  m_ObjectHideFlags: 0
  m_PrefabParentObject: {fileID: 0}
  m_PrefabInternal: {fileID: 0}
  m_GameObject: {fileID: 466484839}
  m_Enabled: 1
  m_CastShadows: 1
  m_ReceiveShadows: 1
  m_Materials:
  - {fileID: 10303, guid: 0000000000000000f000000000000000, type: 0}
  m_SubsetIndices: 
  m_StaticBatchRoot: {fileID: 0}
  m_UseLightProbes: 1
  m_ReflectionProbeUsage: 1
  m_ProbeAnchor: {fileID: 0}
  m_ScaleInLightmap: 1
  m_PreserveUVs: 1
  m_IgnoreNormalsForChartDetection: 0
  m_ImportantGI: 0
  m_MinimumChartSize: 4
  m_AutoUVMaxDistance: 0.5
  m_AutoUVMaxAngle: 89
  m_LightmapParameters: {fileID: 0}
  m_SortingLayerID: 0
  m_SortingOrder: 0
--- !u!136 &466484841
CapsuleCollider:
  m_ObjectHideFlags: 0
  m_PrefabParentObject: {fileID: 0}
  m_PrefabInternal: {fileID: 0}
  m_GameObject: {fileID: 466484839}
  m_Material: {fileID: 0}
  m_IsTrigger: 0
  m_Enabled: 1
  m_Radius: 0.5
  m_Height: 2
  m_Direction: 1
  m_Center: {x: 0, y: 0, z: 0}
--- !u!33 &466484842
MeshFilter:
  m_ObjectHideFlags: 0
  m_PrefabParentObject: {fileID: 0}
  m_PrefabInternal: {fileID: 0}
  m_GameObject: {fileID: 466484839}
  m_Mesh: {fileID: 10206, guid: 0000000000000000e000000000000000, type: 0}
--- !u!4 &466484843
Transform:
  m_ObjectHideFlags: 0
  m_PrefabParentObject: {fileID: 0}
  m_PrefabInternal: {fileID: 0}
  m_GameObject: {fileID: 466484839}
  m_LocalRotation: {x: 0, y: 0, z: 0, w: 1}
  m_LocalPosition: {x: 0.241, y: -0.209, z: 0.508}
  m_LocalScale: {x: 0.1, y: 0.1, z: 0.1}
  m_Children:
  - {fileID: 1391363335}
  m_Father: {fileID: 0}
  m_RootOrder: 4
--- !u!1 &529905922
GameObject:
  m_ObjectHideFlags: 0
  m_PrefabParentObject: {fileID: 0}
  m_PrefabInternal: {fileID: 0}
  serializedVersion: 4
  m_Component:
  - 4: {fileID: 529905926}
  - 33: {fileID: 529905925}
  - 136: {fileID: 529905924}
  - 23: {fileID: 529905923}
  m_Layer: 0
  m_Name: Cylinder
  m_TagString: Untagged
  m_Icon: {fileID: 0}
  m_NavMeshLayer: 0
  m_StaticEditorFlags: 0
  m_IsActive: 1
--- !u!23 &529905923
MeshRenderer:
  m_ObjectHideFlags: 0
  m_PrefabParentObject: {fileID: 0}
  m_PrefabInternal: {fileID: 0}
  m_GameObject: {fileID: 529905922}
  m_Enabled: 1
  m_CastShadows: 1
  m_ReceiveShadows: 1
  m_Materials:
  - {fileID: 2100000, guid: 75ac83db1cec6459382f15d263a76c5f, type: 2}
  m_SubsetIndices: 
  m_StaticBatchRoot: {fileID: 0}
  m_UseLightProbes: 1
  m_ReflectionProbeUsage: 1
  m_ProbeAnchor: {fileID: 0}
  m_ScaleInLightmap: 1
  m_PreserveUVs: 1
  m_IgnoreNormalsForChartDetection: 0
  m_ImportantGI: 0
  m_MinimumChartSize: 4
  m_AutoUVMaxDistance: 0.5
  m_AutoUVMaxAngle: 89
  m_LightmapParameters: {fileID: 0}
  m_SortingLayerID: 0
  m_SortingOrder: 0
--- !u!136 &529905924
CapsuleCollider:
  m_ObjectHideFlags: 0
  m_PrefabParentObject: {fileID: 0}
  m_PrefabInternal: {fileID: 0}
  m_GameObject: {fileID: 529905922}
  m_Material: {fileID: 0}
  m_IsTrigger: 0
  m_Enabled: 1
  m_Radius: 0.5
  m_Height: 2
  m_Direction: 1
  m_Center: {x: 0, y: 0, z: 0}
--- !u!33 &529905925
MeshFilter:
  m_ObjectHideFlags: 0
  m_PrefabParentObject: {fileID: 0}
  m_PrefabInternal: {fileID: 0}
  m_GameObject: {fileID: 529905922}
  m_Mesh: {fileID: 10206, guid: 0000000000000000e000000000000000, type: 0}
--- !u!4 &529905926
Transform:
  m_ObjectHideFlags: 0
  m_PrefabParentObject: {fileID: 0}
  m_PrefabInternal: {fileID: 0}
  m_GameObject: {fileID: 529905922}
  m_LocalRotation: {x: 0, y: 0, z: 0, w: 1}
  m_LocalPosition: {x: -0.282, y: -0.209, z: 0.508}
  m_LocalScale: {x: 0.1, y: 0.1, z: 0.1}
  m_Children:
  - {fileID: 1278203052}
  m_Father: {fileID: 0}
  m_RootOrder: 3
--- !u!1001 &599167946
Prefab:
  m_ObjectHideFlags: 0
  serializedVersion: 2
  m_Modification:
    m_TransformParent: {fileID: 1576743646}
    m_Modifications:
    - target: {fileID: 475100, guid: 23f2cce114628a448bfeaae171b4c0c0, type: 2}
      propertyPath: m_LocalPosition.x
      value: 0
      objectReference: {fileID: 0}
    - target: {fileID: 475100, guid: 23f2cce114628a448bfeaae171b4c0c0, type: 2}
      propertyPath: m_LocalPosition.y
      value: 0
      objectReference: {fileID: 0}
    - target: {fileID: 475100, guid: 23f2cce114628a448bfeaae171b4c0c0, type: 2}
      propertyPath: m_LocalPosition.z
      value: 0
      objectReference: {fileID: 0}
    - target: {fileID: 475100, guid: 23f2cce114628a448bfeaae171b4c0c0, type: 2}
      propertyPath: m_LocalRotation.x
      value: 0
      objectReference: {fileID: 0}
    - target: {fileID: 475100, guid: 23f2cce114628a448bfeaae171b4c0c0, type: 2}
      propertyPath: m_LocalRotation.y
      value: 0
      objectReference: {fileID: 0}
    - target: {fileID: 475100, guid: 23f2cce114628a448bfeaae171b4c0c0, type: 2}
      propertyPath: m_LocalRotation.z
      value: 0
      objectReference: {fileID: 0}
    - target: {fileID: 475100, guid: 23f2cce114628a448bfeaae171b4c0c0, type: 2}
      propertyPath: m_LocalRotation.w
      value: 1
      objectReference: {fileID: 0}
    - target: {fileID: 475100, guid: 23f2cce114628a448bfeaae171b4c0c0, type: 2}
      propertyPath: m_RootOrder
      value: 2
      objectReference: {fileID: 0}
    - target: {fileID: 445960, guid: 23f2cce114628a448bfeaae171b4c0c0, type: 2}
      propertyPath: m_LocalRotation.x
      value: -0.104890704
      objectReference: {fileID: 0}
    - target: {fileID: 445960, guid: 23f2cce114628a448bfeaae171b4c0c0, type: 2}
      propertyPath: m_LocalRotation.y
      value: 0.9898138
      objectReference: {fileID: 0}
    - target: {fileID: 445960, guid: 23f2cce114628a448bfeaae171b4c0c0, type: 2}
      propertyPath: m_LocalRotation.z
      value: 0.06767935
      objectReference: {fileID: 0}
    - target: {fileID: 445960, guid: 23f2cce114628a448bfeaae171b4c0c0, type: 2}
      propertyPath: m_LocalRotation.w
      value: 0.06845522
      objectReference: {fileID: 0}
    - target: {fileID: 445960, guid: 23f2cce114628a448bfeaae171b4c0c0, type: 2}
      propertyPath: m_LocalPosition.x
      value: -0.019956633
      objectReference: {fileID: 0}
    - target: {fileID: 445960, guid: 23f2cce114628a448bfeaae171b4c0c0, type: 2}
      propertyPath: m_LocalPosition.y
      value: 0.0009316271
      objectReference: {fileID: 0}
    - target: {fileID: 445960, guid: 23f2cce114628a448bfeaae171b4c0c0, type: 2}
      propertyPath: m_LocalPosition.z
      value: 0.0375808
      objectReference: {fileID: 0}
    - target: {fileID: 428954, guid: 23f2cce114628a448bfeaae171b4c0c0, type: 2}
      propertyPath: m_LocalRotation.x
      value: -0.104890704
      objectReference: {fileID: 0}
    - target: {fileID: 428954, guid: 23f2cce114628a448bfeaae171b4c0c0, type: 2}
      propertyPath: m_LocalRotation.y
      value: 0.9898138
      objectReference: {fileID: 0}
    - target: {fileID: 428954, guid: 23f2cce114628a448bfeaae171b4c0c0, type: 2}
      propertyPath: m_LocalRotation.z
      value: 0.06767935
      objectReference: {fileID: 0}
    - target: {fileID: 428954, guid: 23f2cce114628a448bfeaae171b4c0c0, type: 2}
      propertyPath: m_LocalRotation.w
      value: 0.06845522
      objectReference: {fileID: 0}
    - target: {fileID: 428954, guid: 23f2cce114628a448bfeaae171b4c0c0, type: 2}
      propertyPath: m_LocalPosition.x
      value: -0.024022
      objectReference: {fileID: 0}
    - target: {fileID: 428954, guid: 23f2cce114628a448bfeaae171b4c0c0, type: 2}
      propertyPath: m_LocalPosition.y
      value: -0.0040392647
      objectReference: {fileID: 0}
    - target: {fileID: 428954, guid: 23f2cce114628a448bfeaae171b4c0c0, type: 2}
      propertyPath: m_LocalPosition.z
      value: 0.070469745
      objectReference: {fileID: 0}
    - target: {fileID: 499498, guid: 23f2cce114628a448bfeaae171b4c0c0, type: 2}
      propertyPath: m_LocalRotation.x
      value: -0.104890704
      objectReference: {fileID: 0}
    - target: {fileID: 499498, guid: 23f2cce114628a448bfeaae171b4c0c0, type: 2}
      propertyPath: m_LocalRotation.y
      value: 0.9898138
      objectReference: {fileID: 0}
    - target: {fileID: 499498, guid: 23f2cce114628a448bfeaae171b4c0c0, type: 2}
      propertyPath: m_LocalRotation.z
      value: 0.06767935
      objectReference: {fileID: 0}
    - target: {fileID: 499498, guid: 23f2cce114628a448bfeaae171b4c0c0, type: 2}
      propertyPath: m_LocalRotation.w
      value: 0.06845522
      objectReference: {fileID: 0}
    - target: {fileID: 499498, guid: 23f2cce114628a448bfeaae171b4c0c0, type: 2}
      propertyPath: m_LocalPosition.x
      value: -0.026627304
      objectReference: {fileID: 0}
    - target: {fileID: 499498, guid: 23f2cce114628a448bfeaae171b4c0c0, type: 2}
      propertyPath: m_LocalPosition.y
      value: -0.0072248788
      objectReference: {fileID: 0}
    - target: {fileID: 499498, guid: 23f2cce114628a448bfeaae171b4c0c0, type: 2}
      propertyPath: m_LocalPosition.z
      value: 0.09154674
      objectReference: {fileID: 0}
    - target: {fileID: 424738, guid: 23f2cce114628a448bfeaae171b4c0c0, type: 2}
      propertyPath: m_LocalRotation.x
      value: -0.51239055
      objectReference: {fileID: 0}
    - target: {fileID: 424738, guid: 23f2cce114628a448bfeaae171b4c0c0, type: 2}
      propertyPath: m_LocalRotation.y
      value: 0.8290655
      objectReference: {fileID: 0}
    - target: {fileID: 424738, guid: 23f2cce114628a448bfeaae171b4c0c0, type: 2}
      propertyPath: m_LocalRotation.z
      value: 0.11768214
      objectReference: {fileID: 0}
    - target: {fileID: 424738, guid: 23f2cce114628a448bfeaae171b4c0c0, type: 2}
      propertyPath: m_LocalRotation.w
      value: -0.19041373
      objectReference: {fileID: 0}
    - target: {fileID: 424738, guid: 23f2cce114628a448bfeaae171b4c0c0, type: 2}
      propertyPath: m_LocalPosition.x
      value: 0.029421827
      objectReference: {fileID: 0}
    - target: {fileID: 424738, guid: 23f2cce114628a448bfeaae171b4c0c0, type: 2}
      propertyPath: m_LocalPosition.y
      value: -0.0059999623
      objectReference: {fileID: 0}
    - target: {fileID: 424738, guid: 23f2cce114628a448bfeaae171b4c0c0, type: 2}
      propertyPath: m_LocalPosition.z
      value: -0.032374382
      objectReference: {fileID: 0}
    - target: {fileID: 467128, guid: 23f2cce114628a448bfeaae171b4c0c0, type: 2}
      propertyPath: m_LocalRotation.x
      value: -0.51239055
      objectReference: {fileID: 0}
    - target: {fileID: 467128, guid: 23f2cce114628a448bfeaae171b4c0c0, type: 2}
      propertyPath: m_LocalRotation.y
      value: 0.8290655
      objectReference: {fileID: 0}
    - target: {fileID: 467128, guid: 23f2cce114628a448bfeaae171b4c0c0, type: 2}
      propertyPath: m_LocalRotation.z
      value: 0.11768214
      objectReference: {fileID: 0}
    - target: {fileID: 467128, guid: 23f2cce114628a448bfeaae171b4c0c0, type: 2}
      propertyPath: m_LocalRotation.w
      value: -0.19041373
      objectReference: {fileID: 0}
    - target: {fileID: 467128, guid: 23f2cce114628a448bfeaae171b4c0c0, type: 2}
      propertyPath: m_LocalPosition.x
      value: 0.046392847
      objectReference: {fileID: 0}
    - target: {fileID: 467128, guid: 23f2cce114628a448bfeaae171b4c0c0, type: 2}
      propertyPath: m_LocalPosition.y
      value: -0.0059999526
      objectReference: {fileID: 0}
    - target: {fileID: 467128, guid: 23f2cce114628a448bfeaae171b4c0c0, type: 2}
      propertyPath: m_LocalPosition.z
      value: 0.0026228353
      objectReference: {fileID: 0}
    - target: {fileID: 481326, guid: 23f2cce114628a448bfeaae171b4c0c0, type: 2}
      propertyPath: m_LocalRotation.x
      value: -0.51239055
      objectReference: {fileID: 0}
    - target: {fileID: 481326, guid: 23f2cce114628a448bfeaae171b4c0c0, type: 2}
      propertyPath: m_LocalRotation.y
      value: 0.8290655
      objectReference: {fileID: 0}
    - target: {fileID: 481326, guid: 23f2cce114628a448bfeaae171b4c0c0, type: 2}
      propertyPath: m_LocalRotation.z
      value: 0.11768214
      objectReference: {fileID: 0}
    - target: {fileID: 481326, guid: 23f2cce114628a448bfeaae171b4c0c0, type: 2}
      propertyPath: m_LocalRotation.w
      value: -0.19041373
      objectReference: {fileID: 0}
    - target: {fileID: 481326, guid: 23f2cce114628a448bfeaae171b4c0c0, type: 2}
      propertyPath: m_LocalPosition.x
      value: 0.05800793
      objectReference: {fileID: 0}
    - target: {fileID: 481326, guid: 23f2cce114628a448bfeaae171b4c0c0, type: 2}
      propertyPath: m_LocalPosition.y
      value: -0.0059999567
      objectReference: {fileID: 0}
    - target: {fileID: 481326, guid: 23f2cce114628a448bfeaae171b4c0c0, type: 2}
      propertyPath: m_LocalPosition.z
      value: 0.026575163
      objectReference: {fileID: 0}
    - target: {fileID: 414404, guid: 23f2cce114628a448bfeaae171b4c0c0, type: 2}
      propertyPath: m_LocalRotation.x
      value: -0.073994935
      objectReference: {fileID: 0}
    - target: {fileID: 414404, guid: 23f2cce114628a448bfeaae171b4c0c0, type: 2}
      propertyPath: m_LocalRotation.y
      value: 0.99437046
      objectReference: {fileID: 0}
    - target: {fileID: 414404, guid: 23f2cce114628a448bfeaae171b4c0c0, type: 2}
      propertyPath: m_LocalRotation.z
      value: 0.075277865
      objectReference: {fileID: 0}
    - target: {fileID: 414404, guid: 23f2cce114628a448bfeaae171b4c0c0, type: 2}
      propertyPath: m_LocalRotation.w
      value: -0.009242237
      objectReference: {fileID: 0}
    - target: {fileID: 414404, guid: 23f2cce114628a448bfeaae171b4c0c0, type: 2}
      propertyPath: m_LocalPosition.x
      value: 0.003447533
      objectReference: {fileID: 0}
    - target: {fileID: 414404, guid: 23f2cce114628a448bfeaae171b4c0c0, type: 2}
      propertyPath: m_LocalPosition.y
      value: 0.00068981835
      objectReference: {fileID: 0}
    - target: {fileID: 414404, guid: 23f2cce114628a448bfeaae171b4c0c0, type: 2}
      propertyPath: m_LocalPosition.z
      value: 0.045310397
      objectReference: {fileID: 0}
    - target: {fileID: 451232, guid: 23f2cce114628a448bfeaae171b4c0c0, type: 2}
      propertyPath: m_LocalRotation.x
      value: -0.073994935
      objectReference: {fileID: 0}
    - target: {fileID: 451232, guid: 23f2cce114628a448bfeaae171b4c0c0, type: 2}
      propertyPath: m_LocalRotation.y
      value: 0.99437046
      objectReference: {fileID: 0}
    - target: {fileID: 451232, guid: 23f2cce114628a448bfeaae171b4c0c0, type: 2}
      propertyPath: m_LocalRotation.z
      value: 0.075277865
      objectReference: {fileID: 0}
    - target: {fileID: 451232, guid: 23f2cce114628a448bfeaae171b4c0c0, type: 2}
      propertyPath: m_LocalRotation.w
      value: -0.009242237
      objectReference: {fileID: 0}
    - target: {fileID: 451232, guid: 23f2cce114628a448bfeaae171b4c0c0, type: 2}
      propertyPath: m_LocalPosition.x
      value: 0.004494934
      objectReference: {fileID: 0}
    - target: {fileID: 451232, guid: 23f2cce114628a448bfeaae171b4c0c0, type: 2}
      propertyPath: m_LocalPosition.y
      value: -0.004573287
      objectReference: {fileID: 0}
    - target: {fileID: 451232, guid: 23f2cce114628a448bfeaae171b4c0c0, type: 2}
      propertyPath: m_LocalPosition.z
      value: 0.08038222
      objectReference: {fileID: 0}
    - target: {fileID: 424054, guid: 23f2cce114628a448bfeaae171b4c0c0, type: 2}
      propertyPath: m_LocalRotation.x
      value: -0.073994935
      objectReference: {fileID: 0}
    - target: {fileID: 424054, guid: 23f2cce114628a448bfeaae171b4c0c0, type: 2}
      propertyPath: m_LocalRotation.y
      value: 0.99437046
      objectReference: {fileID: 0}
    - target: {fileID: 424054, guid: 23f2cce114628a448bfeaae171b4c0c0, type: 2}
      propertyPath: m_LocalRotation.z
      value: 0.075277865
      objectReference: {fileID: 0}
    - target: {fileID: 424054, guid: 23f2cce114628a448bfeaae171b4c0c0, type: 2}
      propertyPath: m_LocalRotation.w
      value: -0.009242237
      objectReference: {fileID: 0}
    - target: {fileID: 424054, guid: 23f2cce114628a448bfeaae171b4c0c0, type: 2}
      propertyPath: m_LocalPosition.x
      value: 0.0051404065
      objectReference: {fileID: 0}
    - target: {fileID: 424054, guid: 23f2cce114628a448bfeaae171b4c0c0, type: 2}
      propertyPath: m_LocalPosition.y
      value: -0.007816764
      objectReference: {fileID: 0}
    - target: {fileID: 424054, guid: 23f2cce114628a448bfeaae171b4c0c0, type: 2}
      propertyPath: m_LocalPosition.z
      value: 0.10199566
      objectReference: {fileID: 0}
    - target: {fileID: 450638, guid: 23f2cce114628a448bfeaae171b4c0c0, type: 2}
      propertyPath: m_LocalRotation.x
      value: -0.17725913
      objectReference: {fileID: 0}
    - target: {fileID: 450638, guid: 23f2cce114628a448bfeaae171b4c0c0, type: 2}
      propertyPath: m_LocalRotation.y
      value: 0.9739429
      objectReference: {fileID: 0}
    - target: {fileID: 450638, guid: 23f2cce114628a448bfeaae171b4c0c0, type: 2}
      propertyPath: m_LocalRotation.z
      value: 0.029145688
      objectReference: {fileID: 0}
    - target: {fileID: 450638, guid: 23f2cce114628a448bfeaae171b4c0c0, type: 2}
      propertyPath: m_LocalRotation.w
      value: 0.13843812
      objectReference: {fileID: 0}
    - target: {fileID: 450638, guid: 23f2cce114628a448bfeaae171b4c0c0, type: 2}
      propertyPath: m_LocalPosition.x
      value: -0.039582655
      objectReference: {fileID: 0}
    - target: {fileID: 450638, guid: 23f2cce114628a448bfeaae171b4c0c0, type: 2}
      propertyPath: m_LocalPosition.y
      value: -0.0017327388
      objectReference: {fileID: 0}
    - target: {fileID: 450638, guid: 23f2cce114628a448bfeaae171b4c0c0, type: 2}
      propertyPath: m_LocalPosition.z
      value: 0.025443453
      objectReference: {fileID: 0}
    - target: {fileID: 406836, guid: 23f2cce114628a448bfeaae171b4c0c0, type: 2}
      propertyPath: m_LocalRotation.x
      value: -0.17725913
      objectReference: {fileID: 0}
    - target: {fileID: 406836, guid: 23f2cce114628a448bfeaae171b4c0c0, type: 2}
      propertyPath: m_LocalRotation.y
      value: 0.9739429
      objectReference: {fileID: 0}
    - target: {fileID: 406836, guid: 23f2cce114628a448bfeaae171b4c0c0, type: 2}
      propertyPath: m_LocalRotation.z
      value: 0.029145688
      objectReference: {fileID: 0}
    - target: {fileID: 406836, guid: 23f2cce114628a448bfeaae171b4c0c0, type: 2}
      propertyPath: m_LocalRotation.w
      value: 0.13843812
      objectReference: {fileID: 0}
    - target: {fileID: 406836, guid: 23f2cce114628a448bfeaae171b4c0c0, type: 2}
      propertyPath: m_LocalPosition.x
      value: -0.04617609
      objectReference: {fileID: 0}
    - target: {fileID: 406836, guid: 23f2cce114628a448bfeaae171b4c0c0, type: 2}
      propertyPath: m_LocalPosition.y
      value: -0.0044240206
      objectReference: {fileID: 0}
    - target: {fileID: 406836, guid: 23f2cce114628a448bfeaae171b4c0c0, type: 2}
      propertyPath: m_LocalPosition.z
      value: 0.04985071
      objectReference: {fileID: 0}
    - target: {fileID: 403052, guid: 23f2cce114628a448bfeaae171b4c0c0, type: 2}
      propertyPath: m_LocalRotation.x
      value: -0.17725913
      objectReference: {fileID: 0}
    - target: {fileID: 403052, guid: 23f2cce114628a448bfeaae171b4c0c0, type: 2}
      propertyPath: m_LocalRotation.y
      value: 0.9739429
      objectReference: {fileID: 0}
    - target: {fileID: 403052, guid: 23f2cce114628a448bfeaae171b4c0c0, type: 2}
      propertyPath: m_LocalRotation.z
      value: 0.029145688
      objectReference: {fileID: 0}
    - target: {fileID: 403052, guid: 23f2cce114628a448bfeaae171b4c0c0, type: 2}
      propertyPath: m_LocalRotation.w
      value: 0.13843812
      objectReference: {fileID: 0}
    - target: {fileID: 403052, guid: 23f2cce114628a448bfeaae171b4c0c0, type: 2}
      propertyPath: m_LocalPosition.x
      value: -0.050593767
      objectReference: {fileID: 0}
    - target: {fileID: 403052, guid: 23f2cce114628a448bfeaae171b4c0c0, type: 2}
      propertyPath: m_LocalPosition.y
      value: -0.006227194
      objectReference: {fileID: 0}
    - target: {fileID: 403052, guid: 23f2cce114628a448bfeaae171b4c0c0, type: 2}
      propertyPath: m_LocalPosition.z
      value: 0.066203795
      objectReference: {fileID: 0}
    - target: {fileID: 430274, guid: 23f2cce114628a448bfeaae171b4c0c0, type: 2}
      propertyPath: m_LocalRotation.x
      value: 0.006266233
      objectReference: {fileID: 0}
    - target: {fileID: 430274, guid: 23f2cce114628a448bfeaae171b4c0c0, type: 2}
      propertyPath: m_LocalRotation.y
      value: 0.9936847
      objectReference: {fileID: 0}
    - target: {fileID: 430274, guid: 23f2cce114628a448bfeaae171b4c0c0, type: 2}
      propertyPath: m_LocalRotation.z
      value: 0.0741118
      objectReference: {fileID: 0}
    - target: {fileID: 430274, guid: 23f2cce114628a448bfeaae171b4c0c0, type: 2}
      propertyPath: m_LocalRotation.w
      value: -0.08401717
      objectReference: {fileID: 0}
    - target: {fileID: 430274, guid: 23f2cce114628a448bfeaae171b4c0c0, type: 2}
      propertyPath: m_LocalPosition.x
      value: 0.026483908
      objectReference: {fileID: 0}
    - target: {fileID: 430274, guid: 23f2cce114628a448bfeaae171b4c0c0, type: 2}
      propertyPath: m_LocalPosition.y
      value: -0.0009504494
      objectReference: {fileID: 0}
    - target: {fileID: 437978, guid: 23f2cce114628a448bfeaae171b4c0c0, type: 2}
      propertyPath: m_LocalRotation.x
      value: 0.006266233
      objectReference: {fileID: 0}
    - target: {fileID: 437978, guid: 23f2cce114628a448bfeaae171b4c0c0, type: 2}
      propertyPath: m_LocalRotation.y
      value: 0.9936847
      objectReference: {fileID: 0}
    - target: {fileID: 437978, guid: 23f2cce114628a448bfeaae171b4c0c0, type: 2}
      propertyPath: m_LocalRotation.z
      value: 0.0741118
      objectReference: {fileID: 0}
    - target: {fileID: 437978, guid: 23f2cce114628a448bfeaae171b4c0c0, type: 2}
      propertyPath: m_LocalRotation.w
      value: -0.08401717
      objectReference: {fileID: 0}
    - target: {fileID: 437978, guid: 23f2cce114628a448bfeaae171b4c0c0, type: 2}
      propertyPath: m_LocalPosition.x
      value: 0.031644564
      objectReference: {fileID: 0}
    - target: {fileID: 437978, guid: 23f2cce114628a448bfeaae171b4c0c0, type: 2}
      propertyPath: m_LocalPosition.y
      value: -0.0055608703
      objectReference: {fileID: 0}
    - target: {fileID: 441686, guid: 23f2cce114628a448bfeaae171b4c0c0, type: 2}
      propertyPath: m_LocalRotation.x
      value: 0.006266233
      objectReference: {fileID: 0}
    - target: {fileID: 441686, guid: 23f2cce114628a448bfeaae171b4c0c0, type: 2}
      propertyPath: m_LocalRotation.y
      value: 0.9936847
      objectReference: {fileID: 0}
    - target: {fileID: 441686, guid: 23f2cce114628a448bfeaae171b4c0c0, type: 2}
      propertyPath: m_LocalRotation.z
      value: 0.0741118
      objectReference: {fileID: 0}
    - target: {fileID: 441686, guid: 23f2cce114628a448bfeaae171b4c0c0, type: 2}
      propertyPath: m_LocalRotation.w
      value: -0.08401717
      objectReference: {fileID: 0}
    - target: {fileID: 441686, guid: 23f2cce114628a448bfeaae171b4c0c0, type: 2}
      propertyPath: m_LocalPosition.y
      value: -0.008394178
      objectReference: {fileID: 0}
    - target: {fileID: 13649788, guid: 23f2cce114628a448bfeaae171b4c0c0, type: 2}
      propertyPath: m_Height
      value: 0.29099998
      objectReference: {fileID: 0}
    - target: {fileID: 13620250, guid: 23f2cce114628a448bfeaae171b4c0c0, type: 2}
      propertyPath: m_Height
      value: 0.03433
      objectReference: {fileID: 0}
    - target: {fileID: 13659560, guid: 23f2cce114628a448bfeaae171b4c0c0, type: 2}
      propertyPath: m_Height
      value: 0.05422
      objectReference: {fileID: 0}
    - target: {fileID: 13631504, guid: 23f2cce114628a448bfeaae171b4c0c0, type: 2}
      propertyPath: m_Height
      value: 0.023819998
      objectReference: {fileID: 0}
    - target: {fileID: 13694622, guid: 23f2cce114628a448bfeaae171b4c0c0, type: 2}
      propertyPath: m_Height
      value: 0.023959998
      objectReference: {fileID: 0}
    - target: {fileID: 13668516, guid: 23f2cce114628a448bfeaae171b4c0c0, type: 2}
      propertyPath: m_Height
      value: 0.05263
      objectReference: {fileID: 0}
    - target: {fileID: 13686906, guid: 23f2cce114628a448bfeaae171b4c0c0, type: 2}
      propertyPath: m_Height
      value: 0.025399998
      objectReference: {fileID: 0}
    - target: {fileID: 13666838, guid: 23f2cce114628a448bfeaae171b4c0c0, type: 2}
      propertyPath: m_Height
      value: 0.047779996
      objectReference: {fileID: 0}
    - target: {fileID: 13660160, guid: 23f2cce114628a448bfeaae171b4c0c0, type: 2}
      propertyPath: m_Height
      value: 0.04937
      objectReference: {fileID: 0}
    - target: {fileID: 13652564, guid: 23f2cce114628a448bfeaae171b4c0c0, type: 2}
      propertyPath: m_Height
      value: 0.03957
      objectReference: {fileID: 0}
    - target: {fileID: 13663724, guid: 23f2cce114628a448bfeaae171b4c0c0, type: 2}
      propertyPath: m_Height
      value: 0.040740002
      objectReference: {fileID: 0}
    - target: {fileID: 13664198, guid: 23f2cce114628a448bfeaae171b4c0c0, type: 2}
      propertyPath: m_Height
      value: 0.02611
      objectReference: {fileID: 0}
    - target: {fileID: 13636776, guid: 23f2cce114628a448bfeaae171b4c0c0, type: 2}
      propertyPath: m_Height
      value: 0.02967
      objectReference: {fileID: 0}
    - target: {fileID: 13626790, guid: 23f2cce114628a448bfeaae171b4c0c0, type: 2}
      propertyPath: m_Height
      value: 0.03365
      objectReference: {fileID: 0}
    - target: {fileID: 13662386, guid: 23f2cce114628a448bfeaae171b4c0c0, type: 2}
      propertyPath: m_Height
      value: 0.0253
      objectReference: {fileID: 0}
    - target: {fileID: 13639576, guid: 23f2cce114628a448bfeaae171b4c0c0, type: 2}
      propertyPath: m_Height
      value: 0.03038
      objectReference: {fileID: 0}
    - target: {fileID: 441686, guid: 23f2cce114628a448bfeaae171b4c0c0, type: 2}
      propertyPath: m_LocalPosition.z
      value: 0.091460384
      objectReference: {fileID: 0}
    - target: {fileID: 437978, guid: 23f2cce114628a448bfeaae171b4c0c0, type: 2}
      propertyPath: m_LocalPosition.z
      value: 0.072839856
      objectReference: {fileID: 0}
    - target: {fileID: 430274, guid: 23f2cce114628a448bfeaae171b4c0c0, type: 2}
      propertyPath: m_LocalPosition.z
      value: 0.04254006
      objectReference: {fileID: 0}
    - target: {fileID: 196280, guid: 23f2cce114628a448bfeaae171b4c0c0, type: 2}
      propertyPath: m_IsActive
      value: 1
      objectReference: {fileID: 0}
    - target: {fileID: 5433484, guid: 23f2cce114628a448bfeaae171b4c0c0, type: 2}
      propertyPath: m_Interpolate
      value: 0
      objectReference: {fileID: 0}
    - target: {fileID: 5461410, guid: 23f2cce114628a448bfeaae171b4c0c0, type: 2}
      propertyPath: m_Interpolate
      value: 0
      objectReference: {fileID: 0}
    - target: {fileID: 5460244, guid: 23f2cce114628a448bfeaae171b4c0c0, type: 2}
      propertyPath: m_Interpolate
      value: 0
      objectReference: {fileID: 0}
    - target: {fileID: 5464900, guid: 23f2cce114628a448bfeaae171b4c0c0, type: 2}
      propertyPath: m_Interpolate
      value: 0
      objectReference: {fileID: 0}
    - target: {fileID: 5417756, guid: 23f2cce114628a448bfeaae171b4c0c0, type: 2}
      propertyPath: m_Interpolate
      value: 0
      objectReference: {fileID: 0}
    - target: {fileID: 5406218, guid: 23f2cce114628a448bfeaae171b4c0c0, type: 2}
      propertyPath: m_Interpolate
      value: 0
      objectReference: {fileID: 0}
    - target: {fileID: 5401624, guid: 23f2cce114628a448bfeaae171b4c0c0, type: 2}
      propertyPath: m_Interpolate
      value: 0
      objectReference: {fileID: 0}
    - target: {fileID: 5400048, guid: 23f2cce114628a448bfeaae171b4c0c0, type: 2}
      propertyPath: m_Interpolate
      value: 0
      objectReference: {fileID: 0}
    - target: {fileID: 5490258, guid: 23f2cce114628a448bfeaae171b4c0c0, type: 2}
      propertyPath: m_Interpolate
      value: 0
      objectReference: {fileID: 0}
    - target: {fileID: 5491518, guid: 23f2cce114628a448bfeaae171b4c0c0, type: 2}
      propertyPath: m_Interpolate
      value: 0
      objectReference: {fileID: 0}
    - target: {fileID: 5424522, guid: 23f2cce114628a448bfeaae171b4c0c0, type: 2}
      propertyPath: m_Interpolate
      value: 0
      objectReference: {fileID: 0}
    - target: {fileID: 5461952, guid: 23f2cce114628a448bfeaae171b4c0c0, type: 2}
      propertyPath: m_Interpolate
      value: 0
      objectReference: {fileID: 0}
    - target: {fileID: 5410256, guid: 23f2cce114628a448bfeaae171b4c0c0, type: 2}
      propertyPath: m_Interpolate
      value: 0
      objectReference: {fileID: 0}
    - target: {fileID: 5460242, guid: 23f2cce114628a448bfeaae171b4c0c0, type: 2}
      propertyPath: m_Interpolate
      value: 0
      objectReference: {fileID: 0}
    - target: {fileID: 5499686, guid: 23f2cce114628a448bfeaae171b4c0c0, type: 2}
      propertyPath: m_Interpolate
      value: 0
      objectReference: {fileID: 0}
    - target: {fileID: 5476046, guid: 23f2cce114628a448bfeaae171b4c0c0, type: 2}
      propertyPath: m_Interpolate
      value: 0
      objectReference: {fileID: 0}
    - target: {fileID: 5413384, guid: 23f2cce114628a448bfeaae171b4c0c0, type: 2}
      propertyPath: m_Interpolate
      value: 0
      objectReference: {fileID: 0}
    - target: {fileID: 446982, guid: 23f2cce114628a448bfeaae171b4c0c0, type: 2}
      propertyPath: m_LocalScale.y
      value: 1.0000001
      objectReference: {fileID: 0}
    - target: {fileID: 446982, guid: 23f2cce114628a448bfeaae171b4c0c0, type: 2}
      propertyPath: m_LocalScale.z
      value: 1.0000001
      objectReference: {fileID: 0}
    - target: {fileID: 441686, guid: 23f2cce114628a448bfeaae171b4c0c0, type: 2}
      propertyPath: m_LocalPosition.x
      value: 0.034816008
      objectReference: {fileID: 0}
    - target: {fileID: 441686, guid: 23f2cce114628a448bfeaae171b4c0c0, type: 2}
      propertyPath: m_LocalScale.y
      value: 1.0000001
      objectReference: {fileID: 0}
    - target: {fileID: 441686, guid: 23f2cce114628a448bfeaae171b4c0c0, type: 2}
      propertyPath: m_LocalScale.z
      value: 1.0000001
      objectReference: {fileID: 0}
    - target: {fileID: 437978, guid: 23f2cce114628a448bfeaae171b4c0c0, type: 2}
      propertyPath: m_LocalScale.y
      value: 1.0000001
      objectReference: {fileID: 0}
    - target: {fileID: 437978, guid: 23f2cce114628a448bfeaae171b4c0c0, type: 2}
      propertyPath: m_LocalScale.z
      value: 1.0000001
      objectReference: {fileID: 0}
    - target: {fileID: 430274, guid: 23f2cce114628a448bfeaae171b4c0c0, type: 2}
      propertyPath: m_LocalScale.y
      value: 1.0000001
      objectReference: {fileID: 0}
    - target: {fileID: 430274, guid: 23f2cce114628a448bfeaae171b4c0c0, type: 2}
      propertyPath: m_LocalScale.z
      value: 1.0000001
      objectReference: {fileID: 0}
    - target: {fileID: 403052, guid: 23f2cce114628a448bfeaae171b4c0c0, type: 2}
      propertyPath: m_LocalScale.y
      value: 1.0000001
      objectReference: {fileID: 0}
    - target: {fileID: 403052, guid: 23f2cce114628a448bfeaae171b4c0c0, type: 2}
      propertyPath: m_LocalScale.z
      value: 1.0000001
      objectReference: {fileID: 0}
    - target: {fileID: 406836, guid: 23f2cce114628a448bfeaae171b4c0c0, type: 2}
      propertyPath: m_LocalScale.y
      value: 1.0000001
      objectReference: {fileID: 0}
    - target: {fileID: 406836, guid: 23f2cce114628a448bfeaae171b4c0c0, type: 2}
      propertyPath: m_LocalScale.z
      value: 1.0000001
      objectReference: {fileID: 0}
    - target: {fileID: 450638, guid: 23f2cce114628a448bfeaae171b4c0c0, type: 2}
      propertyPath: m_LocalScale.y
      value: 1.0000001
      objectReference: {fileID: 0}
    - target: {fileID: 450638, guid: 23f2cce114628a448bfeaae171b4c0c0, type: 2}
      propertyPath: m_LocalScale.z
      value: 1.0000001
      objectReference: {fileID: 0}
    - target: {fileID: 424054, guid: 23f2cce114628a448bfeaae171b4c0c0, type: 2}
      propertyPath: m_LocalScale.y
      value: 1.0000001
      objectReference: {fileID: 0}
    - target: {fileID: 424054, guid: 23f2cce114628a448bfeaae171b4c0c0, type: 2}
      propertyPath: m_LocalScale.z
      value: 1.0000001
      objectReference: {fileID: 0}
    - target: {fileID: 451232, guid: 23f2cce114628a448bfeaae171b4c0c0, type: 2}
      propertyPath: m_LocalScale.y
      value: 1.0000001
      objectReference: {fileID: 0}
    - target: {fileID: 451232, guid: 23f2cce114628a448bfeaae171b4c0c0, type: 2}
      propertyPath: m_LocalScale.z
      value: 1.0000001
      objectReference: {fileID: 0}
    - target: {fileID: 414404, guid: 23f2cce114628a448bfeaae171b4c0c0, type: 2}
      propertyPath: m_LocalScale.y
      value: 1.0000001
      objectReference: {fileID: 0}
    - target: {fileID: 414404, guid: 23f2cce114628a448bfeaae171b4c0c0, type: 2}
      propertyPath: m_LocalScale.z
      value: 1.0000001
      objectReference: {fileID: 0}
    - target: {fileID: 467128, guid: 23f2cce114628a448bfeaae171b4c0c0, type: 2}
      propertyPath: m_LocalScale.y
      value: 1.0000001
      objectReference: {fileID: 0}
    - target: {fileID: 467128, guid: 23f2cce114628a448bfeaae171b4c0c0, type: 2}
      propertyPath: m_LocalScale.z
      value: 1.0000001
      objectReference: {fileID: 0}
    - target: {fileID: 424738, guid: 23f2cce114628a448bfeaae171b4c0c0, type: 2}
      propertyPath: m_LocalScale.y
      value: 1.0000001
      objectReference: {fileID: 0}
    - target: {fileID: 424738, guid: 23f2cce114628a448bfeaae171b4c0c0, type: 2}
      propertyPath: m_LocalScale.z
      value: 1.0000001
      objectReference: {fileID: 0}
    - target: {fileID: 499498, guid: 23f2cce114628a448bfeaae171b4c0c0, type: 2}
      propertyPath: m_LocalScale.y
      value: 1.0000001
      objectReference: {fileID: 0}
    - target: {fileID: 499498, guid: 23f2cce114628a448bfeaae171b4c0c0, type: 2}
      propertyPath: m_LocalScale.z
      value: 1.0000001
      objectReference: {fileID: 0}
    - target: {fileID: 445960, guid: 23f2cce114628a448bfeaae171b4c0c0, type: 2}
      propertyPath: m_LocalScale.y
      value: 1.0000001
      objectReference: {fileID: 0}
    - target: {fileID: 445960, guid: 23f2cce114628a448bfeaae171b4c0c0, type: 2}
      propertyPath: m_LocalScale.z
      value: 1.0000001
      objectReference: {fileID: 0}
    - target: {fileID: 481326, guid: 23f2cce114628a448bfeaae171b4c0c0, type: 2}
      propertyPath: m_LocalScale.y
      value: 1.0000001
      objectReference: {fileID: 0}
    - target: {fileID: 481326, guid: 23f2cce114628a448bfeaae171b4c0c0, type: 2}
      propertyPath: m_LocalScale.z
      value: 1.0000001
      objectReference: {fileID: 0}
    - target: {fileID: 428954, guid: 23f2cce114628a448bfeaae171b4c0c0, type: 2}
      propertyPath: m_LocalScale.y
      value: 1.0000001
      objectReference: {fileID: 0}
    - target: {fileID: 428954, guid: 23f2cce114628a448bfeaae171b4c0c0, type: 2}
      propertyPath: m_LocalScale.z
      value: 1.0000001
      objectReference: {fileID: 0}
    m_RemovedComponents: []
  m_ParentPrefab: {fileID: 100100000, guid: 23f2cce114628a448bfeaae171b4c0c0, type: 2}
  m_IsPrefabParent: 0
--- !u!4 &869913656 stripped
Transform:
  m_PrefabParentObject: {fileID: 464466, guid: 39d18871c11b53c4082d8202e3db68a3, type: 2}
  m_PrefabInternal: {fileID: 1951949092}
--- !u!1001 &933203125
Prefab:
  m_ObjectHideFlags: 0
  serializedVersion: 2
  m_Modification:
    m_TransformParent: {fileID: 433605383}
    m_Modifications:
    - target: {fileID: 491628, guid: fb58a2cb5fa9043309cfddfd1c6b5d64, type: 2}
      propertyPath: m_LocalPosition.x
      value: -0.016
      objectReference: {fileID: 0}
    - target: {fileID: 491628, guid: fb58a2cb5fa9043309cfddfd1c6b5d64, type: 2}
      propertyPath: m_LocalPosition.y
      value: 1.55
      objectReference: {fileID: 0}
    - target: {fileID: 491628, guid: fb58a2cb5fa9043309cfddfd1c6b5d64, type: 2}
      propertyPath: m_LocalPosition.z
      value: 0.189
      objectReference: {fileID: 0}
    - target: {fileID: 491628, guid: fb58a2cb5fa9043309cfddfd1c6b5d64, type: 2}
      propertyPath: m_LocalRotation.x
      value: -0.7071068
      objectReference: {fileID: 0}
    - target: {fileID: 491628, guid: fb58a2cb5fa9043309cfddfd1c6b5d64, type: 2}
      propertyPath: m_LocalRotation.y
      value: 0
      objectReference: {fileID: 0}
    - target: {fileID: 491628, guid: fb58a2cb5fa9043309cfddfd1c6b5d64, type: 2}
      propertyPath: m_LocalRotation.z
      value: 0
      objectReference: {fileID: 0}
    - target: {fileID: 491628, guid: fb58a2cb5fa9043309cfddfd1c6b5d64, type: 2}
      propertyPath: m_LocalRotation.w
      value: 0.7071068
      objectReference: {fileID: 0}
    - target: {fileID: 491628, guid: fb58a2cb5fa9043309cfddfd1c6b5d64, type: 2}
      propertyPath: m_RootOrder
      value: 0
      objectReference: {fileID: 0}
    - target: {fileID: 19823238, guid: fb58a2cb5fa9043309cfddfd1c6b5d64, type: 2}
      propertyPath: InitialModule.startColor.maxGradient.key0.rgba
      value: 4280098277
      objectReference: {fileID: 0}
    - target: {fileID: 19823238, guid: fb58a2cb5fa9043309cfddfd1c6b5d64, type: 2}
      propertyPath: InitialModule.startColor.minMaxState
      value: 0
      objectReference: {fileID: 0}
    - target: {fileID: 19823238, guid: fb58a2cb5fa9043309cfddfd1c6b5d64, type: 2}
      propertyPath: InitialModule.startColor.maxColor.rgba
      value: 4279242966
      objectReference: {fileID: 0}
    m_RemovedComponents: []
  m_ParentPrefab: {fileID: 100100000, guid: fb58a2cb5fa9043309cfddfd1c6b5d64, type: 2}
  m_IsPrefabParent: 0
--- !u!4 &967018927 stripped
Transform:
  m_PrefabParentObject: {fileID: 464466, guid: 869d20cdda15af24aab9e72b5f2eec78, type: 2}
  m_PrefabInternal: {fileID: 1504968337}
--- !u!4 &983145289 stripped
Transform:
  m_PrefabParentObject: {fileID: 475100, guid: 23f2cce114628a448bfeaae171b4c0c0, type: 2}
  m_PrefabInternal: {fileID: 599167946}
--- !u!114 &1061438465 stripped
MonoBehaviour:
  m_PrefabParentObject: {fileID: 11407378, guid: 39d18871c11b53c4082d8202e3db68a3,
    type: 2}
  m_PrefabInternal: {fileID: 1951949092}
  m_Script: {fileID: 11500000, guid: a04122797dd84ca43a07055f12d91e0f, type: 3}
--- !u!114 &1167543056 stripped
MonoBehaviour:
  m_PrefabParentObject: {fileID: 11406422, guid: c8515ebee271c0649b9db1321f3026a4,
    type: 2}
  m_PrefabInternal: {fileID: 1226953745}
  m_Script: {fileID: 11500000, guid: 9ea79be653ce14db8969d7225d95ec6c, type: 3}
--- !u!1001 &1226953745
Prefab:
  m_ObjectHideFlags: 0
  serializedVersion: 2
  m_Modification:
    m_TransformParent: {fileID: 1576743646}
    m_Modifications:
    - target: {fileID: 415952, guid: c8515ebee271c0649b9db1321f3026a4, type: 2}
      propertyPath: m_LocalPosition.x
      value: 0
      objectReference: {fileID: 0}
    - target: {fileID: 415952, guid: c8515ebee271c0649b9db1321f3026a4, type: 2}
      propertyPath: m_LocalPosition.y
      value: 0
      objectReference: {fileID: 0}
    - target: {fileID: 415952, guid: c8515ebee271c0649b9db1321f3026a4, type: 2}
      propertyPath: m_LocalPosition.z
      value: 0
      objectReference: {fileID: 0}
    - target: {fileID: 415952, guid: c8515ebee271c0649b9db1321f3026a4, type: 2}
      propertyPath: m_LocalRotation.x
      value: 0
      objectReference: {fileID: 0}
    - target: {fileID: 415952, guid: c8515ebee271c0649b9db1321f3026a4, type: 2}
      propertyPath: m_LocalRotation.y
      value: 0
      objectReference: {fileID: 0}
    - target: {fileID: 415952, guid: c8515ebee271c0649b9db1321f3026a4, type: 2}
      propertyPath: m_LocalRotation.z
      value: 0
      objectReference: {fileID: 0}
    - target: {fileID: 415952, guid: c8515ebee271c0649b9db1321f3026a4, type: 2}
      propertyPath: m_LocalRotation.w
      value: 1
      objectReference: {fileID: 0}
    - target: {fileID: 415952, guid: c8515ebee271c0649b9db1321f3026a4, type: 2}
      propertyPath: m_RootOrder
      value: 3
      objectReference: {fileID: 0}
    - target: {fileID: 13653358, guid: c8515ebee271c0649b9db1321f3026a4, type: 2}
      propertyPath: m_Radius
      value: 0.0205
      objectReference: {fileID: 0}
    - target: {fileID: 13653358, guid: c8515ebee271c0649b9db1321f3026a4, type: 2}
      propertyPath: m_Height
      value: 0.29099998
      objectReference: {fileID: 0}
    - target: {fileID: 13611584, guid: c8515ebee271c0649b9db1321f3026a4, type: 2}
      propertyPath: m_Radius
      value: 0.004
      objectReference: {fileID: 0}
    - target: {fileID: 13611584, guid: c8515ebee271c0649b9db1321f3026a4, type: 2}
      propertyPath: m_Height
      value: 0.03433
      objectReference: {fileID: 0}
    - target: {fileID: 13665176, guid: c8515ebee271c0649b9db1321f3026a4, type: 2}
      propertyPath: m_Radius
      value: 0.004
      objectReference: {fileID: 0}
    - target: {fileID: 13665176, guid: c8515ebee271c0649b9db1321f3026a4, type: 2}
      propertyPath: m_Height
      value: 0.05422
      objectReference: {fileID: 0}
    - target: {fileID: 13618002, guid: c8515ebee271c0649b9db1321f3026a4, type: 2}
      propertyPath: m_Radius
      value: 0.004
      objectReference: {fileID: 0}
    - target: {fileID: 13618002, guid: c8515ebee271c0649b9db1321f3026a4, type: 2}
      propertyPath: m_Height
      value: 0.023819998
      objectReference: {fileID: 0}
    - target: {fileID: 13675550, guid: c8515ebee271c0649b9db1321f3026a4, type: 2}
      propertyPath: m_Radius
      value: 0.004
      objectReference: {fileID: 0}
    - target: {fileID: 13675550, guid: c8515ebee271c0649b9db1321f3026a4, type: 2}
      propertyPath: m_Height
      value: 0.023959998
      objectReference: {fileID: 0}
    - target: {fileID: 13609178, guid: c8515ebee271c0649b9db1321f3026a4, type: 2}
      propertyPath: m_Radius
      value: 0.004
      objectReference: {fileID: 0}
    - target: {fileID: 13609178, guid: c8515ebee271c0649b9db1321f3026a4, type: 2}
      propertyPath: m_Height
      value: 0.03365
      objectReference: {fileID: 0}
    - target: {fileID: 13621156, guid: c8515ebee271c0649b9db1321f3026a4, type: 2}
      propertyPath: m_Radius
      value: 0.004
      objectReference: {fileID: 0}
    - target: {fileID: 13621156, guid: c8515ebee271c0649b9db1321f3026a4, type: 2}
      propertyPath: m_Height
      value: 0.02967
      objectReference: {fileID: 0}
    - target: {fileID: 13642902, guid: c8515ebee271c0649b9db1321f3026a4, type: 2}
      propertyPath: m_Radius
      value: 0.004
      objectReference: {fileID: 0}
    - target: {fileID: 13642902, guid: c8515ebee271c0649b9db1321f3026a4, type: 2}
      propertyPath: m_Height
      value: 0.05263
      objectReference: {fileID: 0}
    - target: {fileID: 13695480, guid: c8515ebee271c0649b9db1321f3026a4, type: 2}
      propertyPath: m_Radius
      value: 0.004
      objectReference: {fileID: 0}
    - target: {fileID: 13695480, guid: c8515ebee271c0649b9db1321f3026a4, type: 2}
      propertyPath: m_Height
      value: 0.025399998
      objectReference: {fileID: 0}
    - target: {fileID: 13643808, guid: c8515ebee271c0649b9db1321f3026a4, type: 2}
      propertyPath: m_Radius
      value: 0.004
      objectReference: {fileID: 0}
    - target: {fileID: 13643808, guid: c8515ebee271c0649b9db1321f3026a4, type: 2}
      propertyPath: m_Height
      value: 0.047779996
      objectReference: {fileID: 0}
    - target: {fileID: 13640252, guid: c8515ebee271c0649b9db1321f3026a4, type: 2}
      propertyPath: m_Radius
      value: 0.004
      objectReference: {fileID: 0}
    - target: {fileID: 13640252, guid: c8515ebee271c0649b9db1321f3026a4, type: 2}
      propertyPath: m_Height
      value: 0.04937
      objectReference: {fileID: 0}
    - target: {fileID: 13661254, guid: c8515ebee271c0649b9db1321f3026a4, type: 2}
      propertyPath: m_Radius
      value: 0.004
      objectReference: {fileID: 0}
    - target: {fileID: 13661254, guid: c8515ebee271c0649b9db1321f3026a4, type: 2}
      propertyPath: m_Height
      value: 0.03038
      objectReference: {fileID: 0}
    - target: {fileID: 13604654, guid: c8515ebee271c0649b9db1321f3026a4, type: 2}
      propertyPath: m_Radius
      value: 0.004
      objectReference: {fileID: 0}
    - target: {fileID: 13604654, guid: c8515ebee271c0649b9db1321f3026a4, type: 2}
      propertyPath: m_Height
      value: 0.0253
      objectReference: {fileID: 0}
    - target: {fileID: 13638526, guid: c8515ebee271c0649b9db1321f3026a4, type: 2}
      propertyPath: m_Radius
      value: 0.004
      objectReference: {fileID: 0}
    - target: {fileID: 13638526, guid: c8515ebee271c0649b9db1321f3026a4, type: 2}
      propertyPath: m_Height
      value: 0.03957
      objectReference: {fileID: 0}
    - target: {fileID: 13630498, guid: c8515ebee271c0649b9db1321f3026a4, type: 2}
      propertyPath: m_Radius
      value: 0.004
      objectReference: {fileID: 0}
    - target: {fileID: 13630498, guid: c8515ebee271c0649b9db1321f3026a4, type: 2}
      propertyPath: m_Height
      value: 0.040740002
      objectReference: {fileID: 0}
    - target: {fileID: 13600456, guid: c8515ebee271c0649b9db1321f3026a4, type: 2}
      propertyPath: m_Radius
      value: 0.004
      objectReference: {fileID: 0}
    - target: {fileID: 13600456, guid: c8515ebee271c0649b9db1321f3026a4, type: 2}
      propertyPath: m_Height
      value: 0.02611
      objectReference: {fileID: 0}
    - target: {fileID: 452704, guid: c8515ebee271c0649b9db1321f3026a4, type: 2}
      propertyPath: m_LocalRotation.x
      value: 0.07411183
      objectReference: {fileID: 0}
    - target: {fileID: 452704, guid: c8515ebee271c0649b9db1321f3026a4, type: 2}
      propertyPath: m_LocalRotation.z
      value: 0.006266222
      objectReference: {fileID: 0}
    - target: {fileID: 452704, guid: c8515ebee271c0649b9db1321f3026a4, type: 2}
      propertyPath: m_LocalPosition.y
      value: -0.008394178
      objectReference: {fileID: 0}
    - target: {fileID: 452704, guid: c8515ebee271c0649b9db1321f3026a4, type: 2}
      propertyPath: m_LocalPosition.z
      value: -0.091460384
      objectReference: {fileID: 0}
    - target: {fileID: 433670, guid: c8515ebee271c0649b9db1321f3026a4, type: 2}
      propertyPath: m_LocalRotation.x
      value: 0.07411183
      objectReference: {fileID: 0}
    - target: {fileID: 433670, guid: c8515ebee271c0649b9db1321f3026a4, type: 2}
      propertyPath: m_LocalRotation.z
      value: 0.006266222
      objectReference: {fileID: 0}
    - target: {fileID: 433670, guid: c8515ebee271c0649b9db1321f3026a4, type: 2}
      propertyPath: m_LocalPosition.x
      value: 0.031644564
      objectReference: {fileID: 0}
    - target: {fileID: 433670, guid: c8515ebee271c0649b9db1321f3026a4, type: 2}
      propertyPath: m_LocalPosition.y
      value: -0.005560885
      objectReference: {fileID: 0}
    - target: {fileID: 433670, guid: c8515ebee271c0649b9db1321f3026a4, type: 2}
      propertyPath: m_LocalPosition.z
      value: -0.07283985
      objectReference: {fileID: 0}
    - target: {fileID: 484030, guid: c8515ebee271c0649b9db1321f3026a4, type: 2}
      propertyPath: m_LocalRotation.x
      value: 0.07411183
      objectReference: {fileID: 0}
    - target: {fileID: 484030, guid: c8515ebee271c0649b9db1321f3026a4, type: 2}
      propertyPath: m_LocalRotation.z
      value: 0.006266222
      objectReference: {fileID: 0}
    - target: {fileID: 484030, guid: c8515ebee271c0649b9db1321f3026a4, type: 2}
      propertyPath: m_LocalPosition.x
      value: 0.026483903
      objectReference: {fileID: 0}
    - target: {fileID: 484030, guid: c8515ebee271c0649b9db1321f3026a4, type: 2}
      propertyPath: m_LocalPosition.y
      value: -0.0009504643
      objectReference: {fileID: 0}
    - target: {fileID: 484030, guid: c8515ebee271c0649b9db1321f3026a4, type: 2}
      propertyPath: m_LocalPosition.z
      value: -0.04254006
      objectReference: {fileID: 0}
    - target: {fileID: 483186, guid: c8515ebee271c0649b9db1321f3026a4, type: 2}
      propertyPath: m_LocalRotation.x
      value: 0.029145658
      objectReference: {fileID: 0}
    - target: {fileID: 483186, guid: c8515ebee271c0649b9db1321f3026a4, type: 2}
      propertyPath: m_LocalRotation.y
      value: -0.13843812
      objectReference: {fileID: 0}
    - target: {fileID: 483186, guid: c8515ebee271c0649b9db1321f3026a4, type: 2}
      propertyPath: m_LocalRotation.z
      value: -0.17725912
      objectReference: {fileID: 0}
    - target: {fileID: 483186, guid: c8515ebee271c0649b9db1321f3026a4, type: 2}
      propertyPath: m_LocalRotation.w
      value: -0.9739429
      objectReference: {fileID: 0}
    - target: {fileID: 483186, guid: c8515ebee271c0649b9db1321f3026a4, type: 2}
      propertyPath: m_LocalPosition.x
      value: -0.05059376
      objectReference: {fileID: 0}
    - target: {fileID: 483186, guid: c8515ebee271c0649b9db1321f3026a4, type: 2}
      propertyPath: m_LocalPosition.y
      value: -0.006227194
      objectReference: {fileID: 0}
    - target: {fileID: 483186, guid: c8515ebee271c0649b9db1321f3026a4, type: 2}
      propertyPath: m_LocalPosition.z
      value: -0.066203795
      objectReference: {fileID: 0}
    - target: {fileID: 478232, guid: c8515ebee271c0649b9db1321f3026a4, type: 2}
      propertyPath: m_LocalRotation.x
      value: 0.029145658
      objectReference: {fileID: 0}
    - target: {fileID: 478232, guid: c8515ebee271c0649b9db1321f3026a4, type: 2}
      propertyPath: m_LocalRotation.y
      value: -0.13843812
      objectReference: {fileID: 0}
    - target: {fileID: 478232, guid: c8515ebee271c0649b9db1321f3026a4, type: 2}
      propertyPath: m_LocalRotation.z
      value: -0.17725912
      objectReference: {fileID: 0}
    - target: {fileID: 478232, guid: c8515ebee271c0649b9db1321f3026a4, type: 2}
      propertyPath: m_LocalRotation.w
      value: -0.9739429
      objectReference: {fileID: 0}
    - target: {fileID: 478232, guid: c8515ebee271c0649b9db1321f3026a4, type: 2}
      propertyPath: m_LocalPosition.x
      value: -0.04617609
      objectReference: {fileID: 0}
    - target: {fileID: 478232, guid: c8515ebee271c0649b9db1321f3026a4, type: 2}
      propertyPath: m_LocalPosition.y
      value: -0.0044240206
      objectReference: {fileID: 0}
    - target: {fileID: 478232, guid: c8515ebee271c0649b9db1321f3026a4, type: 2}
      propertyPath: m_LocalPosition.z
      value: -0.04985071
      objectReference: {fileID: 0}
    - target: {fileID: 494458, guid: c8515ebee271c0649b9db1321f3026a4, type: 2}
      propertyPath: m_LocalRotation.x
      value: 0.029145658
      objectReference: {fileID: 0}
    - target: {fileID: 494458, guid: c8515ebee271c0649b9db1321f3026a4, type: 2}
      propertyPath: m_LocalRotation.y
      value: -0.13843812
      objectReference: {fileID: 0}
    - target: {fileID: 494458, guid: c8515ebee271c0649b9db1321f3026a4, type: 2}
      propertyPath: m_LocalRotation.z
      value: -0.17725912
      objectReference: {fileID: 0}
    - target: {fileID: 494458, guid: c8515ebee271c0649b9db1321f3026a4, type: 2}
      propertyPath: m_LocalRotation.w
      value: -0.9739429
      objectReference: {fileID: 0}
    - target: {fileID: 494458, guid: c8515ebee271c0649b9db1321f3026a4, type: 2}
      propertyPath: m_LocalPosition.x
      value: -0.039582655
      objectReference: {fileID: 0}
    - target: {fileID: 494458, guid: c8515ebee271c0649b9db1321f3026a4, type: 2}
      propertyPath: m_LocalPosition.y
      value: -0.0017327537
      objectReference: {fileID: 0}
    - target: {fileID: 494458, guid: c8515ebee271c0649b9db1321f3026a4, type: 2}
      propertyPath: m_LocalPosition.z
      value: -0.025443451
      objectReference: {fileID: 0}
    - target: {fileID: 445228, guid: c8515ebee271c0649b9db1321f3026a4, type: 2}
      propertyPath: m_LocalRotation.x
      value: 0.075277865
      objectReference: {fileID: 0}
    - target: {fileID: 445228, guid: c8515ebee271c0649b9db1321f3026a4, type: 2}
      propertyPath: m_LocalRotation.y
      value: 0.009242248
      objectReference: {fileID: 0}
    - target: {fileID: 445228, guid: c8515ebee271c0649b9db1321f3026a4, type: 2}
      propertyPath: m_LocalRotation.z
      value: -0.07399494
      objectReference: {fileID: 0}
    - target: {fileID: 445228, guid: c8515ebee271c0649b9db1321f3026a4, type: 2}
      propertyPath: m_LocalRotation.w
      value: -0.99437046
      objectReference: {fileID: 0}
    - target: {fileID: 445228, guid: c8515ebee271c0649b9db1321f3026a4, type: 2}
      propertyPath: m_LocalPosition.x
      value: 0.0051404033
      objectReference: {fileID: 0}
    - target: {fileID: 445228, guid: c8515ebee271c0649b9db1321f3026a4, type: 2}
      propertyPath: m_LocalPosition.y
      value: -0.007816764
      objectReference: {fileID: 0}
    - target: {fileID: 445228, guid: c8515ebee271c0649b9db1321f3026a4, type: 2}
      propertyPath: m_LocalPosition.z
      value: -0.10199566
      objectReference: {fileID: 0}
    - target: {fileID: 434850, guid: c8515ebee271c0649b9db1321f3026a4, type: 2}
      propertyPath: m_LocalRotation.x
      value: 0.075277865
      objectReference: {fileID: 0}
    - target: {fileID: 434850, guid: c8515ebee271c0649b9db1321f3026a4, type: 2}
      propertyPath: m_LocalRotation.y
      value: 0.009242248
      objectReference: {fileID: 0}
    - target: {fileID: 434850, guid: c8515ebee271c0649b9db1321f3026a4, type: 2}
      propertyPath: m_LocalRotation.z
      value: -0.07399494
      objectReference: {fileID: 0}
    - target: {fileID: 434850, guid: c8515ebee271c0649b9db1321f3026a4, type: 2}
      propertyPath: m_LocalRotation.w
      value: -0.99437046
      objectReference: {fileID: 0}
    - target: {fileID: 434850, guid: c8515ebee271c0649b9db1321f3026a4, type: 2}
      propertyPath: m_LocalPosition.x
      value: 0.00449493
      objectReference: {fileID: 0}
    - target: {fileID: 434850, guid: c8515ebee271c0649b9db1321f3026a4, type: 2}
      propertyPath: m_LocalPosition.y
      value: -0.004573302
      objectReference: {fileID: 0}
    - target: {fileID: 434850, guid: c8515ebee271c0649b9db1321f3026a4, type: 2}
      propertyPath: m_LocalPosition.z
      value: -0.08038222
      objectReference: {fileID: 0}
    - target: {fileID: 467038, guid: c8515ebee271c0649b9db1321f3026a4, type: 2}
      propertyPath: m_LocalRotation.x
      value: 0.075277865
      objectReference: {fileID: 0}
    - target: {fileID: 467038, guid: c8515ebee271c0649b9db1321f3026a4, type: 2}
      propertyPath: m_LocalRotation.y
      value: 0.009242248
      objectReference: {fileID: 0}
    - target: {fileID: 467038, guid: c8515ebee271c0649b9db1321f3026a4, type: 2}
      propertyPath: m_LocalRotation.z
      value: -0.07399494
      objectReference: {fileID: 0}
    - target: {fileID: 467038, guid: c8515ebee271c0649b9db1321f3026a4, type: 2}
      propertyPath: m_LocalRotation.w
      value: -0.99437046
      objectReference: {fileID: 0}
    - target: {fileID: 467038, guid: c8515ebee271c0649b9db1321f3026a4, type: 2}
      propertyPath: m_LocalPosition.x
      value: 0.0034475331
      objectReference: {fileID: 0}
    - target: {fileID: 467038, guid: c8515ebee271c0649b9db1321f3026a4, type: 2}
      propertyPath: m_LocalPosition.y
      value: 0.00068980345
      objectReference: {fileID: 0}
    - target: {fileID: 467038, guid: c8515ebee271c0649b9db1321f3026a4, type: 2}
      propertyPath: m_LocalPosition.z
      value: -0.045310397
      objectReference: {fileID: 0}
    - target: {fileID: 407702, guid: c8515ebee271c0649b9db1321f3026a4, type: 2}
      propertyPath: m_LocalRotation.x
      value: 0.11768204
      objectReference: {fileID: 0}
    - target: {fileID: 407702, guid: c8515ebee271c0649b9db1321f3026a4, type: 2}
      propertyPath: m_LocalRotation.y
      value: 0.19041367
      objectReference: {fileID: 0}
    - target: {fileID: 407702, guid: c8515ebee271c0649b9db1321f3026a4, type: 2}
      propertyPath: m_LocalRotation.z
      value: -0.5123905
      objectReference: {fileID: 0}
    - target: {fileID: 407702, guid: c8515ebee271c0649b9db1321f3026a4, type: 2}
      propertyPath: m_LocalRotation.w
      value: -0.8290655
      objectReference: {fileID: 0}
    - target: {fileID: 407702, guid: c8515ebee271c0649b9db1321f3026a4, type: 2}
      propertyPath: m_LocalPosition.x
      value: 0.058007926
      objectReference: {fileID: 0}
    - target: {fileID: 407702, guid: c8515ebee271c0649b9db1321f3026a4, type: 2}
      propertyPath: m_LocalPosition.y
      value: -0.0059999716
      objectReference: {fileID: 0}
    - target: {fileID: 407702, guid: c8515ebee271c0649b9db1321f3026a4, type: 2}
      propertyPath: m_LocalPosition.z
      value: -0.026575163
      objectReference: {fileID: 0}
    - target: {fileID: 425120, guid: c8515ebee271c0649b9db1321f3026a4, type: 2}
      propertyPath: m_LocalRotation.x
      value: 0.11768204
      objectReference: {fileID: 0}
    - target: {fileID: 425120, guid: c8515ebee271c0649b9db1321f3026a4, type: 2}
      propertyPath: m_LocalRotation.y
      value: 0.19041367
      objectReference: {fileID: 0}
    - target: {fileID: 425120, guid: c8515ebee271c0649b9db1321f3026a4, type: 2}
      propertyPath: m_LocalRotation.z
      value: -0.5123905
      objectReference: {fileID: 0}
    - target: {fileID: 425120, guid: c8515ebee271c0649b9db1321f3026a4, type: 2}
      propertyPath: m_LocalRotation.w
      value: -0.8290655
      objectReference: {fileID: 0}
    - target: {fileID: 425120, guid: c8515ebee271c0649b9db1321f3026a4, type: 2}
      propertyPath: m_LocalPosition.x
      value: 0.046392847
      objectReference: {fileID: 0}
    - target: {fileID: 425120, guid: c8515ebee271c0649b9db1321f3026a4, type: 2}
      propertyPath: m_LocalPosition.y
      value: -0.0059999675
      objectReference: {fileID: 0}
    - target: {fileID: 425120, guid: c8515ebee271c0649b9db1321f3026a4, type: 2}
      propertyPath: m_LocalPosition.z
      value: -0.0026228356
      objectReference: {fileID: 0}
    - target: {fileID: 436198, guid: c8515ebee271c0649b9db1321f3026a4, type: 2}
      propertyPath: m_LocalRotation.x
      value: 0.11768204
      objectReference: {fileID: 0}
    - target: {fileID: 436198, guid: c8515ebee271c0649b9db1321f3026a4, type: 2}
      propertyPath: m_LocalRotation.y
      value: 0.19041367
      objectReference: {fileID: 0}
    - target: {fileID: 436198, guid: c8515ebee271c0649b9db1321f3026a4, type: 2}
      propertyPath: m_LocalRotation.z
      value: -0.5123905
      objectReference: {fileID: 0}
    - target: {fileID: 436198, guid: c8515ebee271c0649b9db1321f3026a4, type: 2}
      propertyPath: m_LocalRotation.w
      value: -0.8290655
      objectReference: {fileID: 0}
    - target: {fileID: 436198, guid: c8515ebee271c0649b9db1321f3026a4, type: 2}
      propertyPath: m_LocalPosition.x
      value: 0.029421827
      objectReference: {fileID: 0}
    - target: {fileID: 436198, guid: c8515ebee271c0649b9db1321f3026a4, type: 2}
      propertyPath: m_LocalPosition.y
      value: -0.0059999772
      objectReference: {fileID: 0}
    - target: {fileID: 436198, guid: c8515ebee271c0649b9db1321f3026a4, type: 2}
      propertyPath: m_LocalPosition.z
      value: 0.03237438
      objectReference: {fileID: 0}
    - target: {fileID: 429658, guid: c8515ebee271c0649b9db1321f3026a4, type: 2}
      propertyPath: m_LocalRotation.x
      value: 0.067679375
      objectReference: {fileID: 0}
    - target: {fileID: 429658, guid: c8515ebee271c0649b9db1321f3026a4, type: 2}
      propertyPath: m_LocalRotation.y
      value: -0.0684552
      objectReference: {fileID: 0}
    - target: {fileID: 429658, guid: c8515ebee271c0649b9db1321f3026a4, type: 2}
      propertyPath: m_LocalRotation.z
      value: -0.104890674
      objectReference: {fileID: 0}
    - target: {fileID: 429658, guid: c8515ebee271c0649b9db1321f3026a4, type: 2}
      propertyPath: m_LocalRotation.w
      value: -0.9898138
      objectReference: {fileID: 0}
    - target: {fileID: 429658, guid: c8515ebee271c0649b9db1321f3026a4, type: 2}
      propertyPath: m_LocalPosition.x
      value: -0.02662729
      objectReference: {fileID: 0}
    - target: {fileID: 429658, guid: c8515ebee271c0649b9db1321f3026a4, type: 2}
      propertyPath: m_LocalPosition.y
      value: -0.0072248937
      objectReference: {fileID: 0}
    - target: {fileID: 429658, guid: c8515ebee271c0649b9db1321f3026a4, type: 2}
      propertyPath: m_LocalPosition.z
      value: -0.09154674
      objectReference: {fileID: 0}
    - target: {fileID: 441364, guid: c8515ebee271c0649b9db1321f3026a4, type: 2}
      propertyPath: m_LocalRotation.x
      value: 0.067679375
      objectReference: {fileID: 0}
    - target: {fileID: 441364, guid: c8515ebee271c0649b9db1321f3026a4, type: 2}
      propertyPath: m_LocalRotation.y
      value: -0.0684552
      objectReference: {fileID: 0}
    - target: {fileID: 441364, guid: c8515ebee271c0649b9db1321f3026a4, type: 2}
      propertyPath: m_LocalRotation.z
      value: -0.104890674
      objectReference: {fileID: 0}
    - target: {fileID: 441364, guid: c8515ebee271c0649b9db1321f3026a4, type: 2}
      propertyPath: m_LocalRotation.w
      value: -0.9898138
      objectReference: {fileID: 0}
    - target: {fileID: 441364, guid: c8515ebee271c0649b9db1321f3026a4, type: 2}
      propertyPath: m_LocalPosition.x
      value: -0.024021992
      objectReference: {fileID: 0}
    - target: {fileID: 441364, guid: c8515ebee271c0649b9db1321f3026a4, type: 2}
      propertyPath: m_LocalPosition.y
      value: -0.0040392797
      objectReference: {fileID: 0}
    - target: {fileID: 441364, guid: c8515ebee271c0649b9db1321f3026a4, type: 2}
      propertyPath: m_LocalPosition.z
      value: -0.070469745
      objectReference: {fileID: 0}
    - target: {fileID: 447880, guid: c8515ebee271c0649b9db1321f3026a4, type: 2}
      propertyPath: m_LocalRotation.x
      value: 0.067679375
      objectReference: {fileID: 0}
    - target: {fileID: 447880, guid: c8515ebee271c0649b9db1321f3026a4, type: 2}
      propertyPath: m_LocalRotation.y
      value: -0.0684552
      objectReference: {fileID: 0}
    - target: {fileID: 447880, guid: c8515ebee271c0649b9db1321f3026a4, type: 2}
      propertyPath: m_LocalRotation.z
      value: -0.104890674
      objectReference: {fileID: 0}
    - target: {fileID: 447880, guid: c8515ebee271c0649b9db1321f3026a4, type: 2}
      propertyPath: m_LocalRotation.w
      value: -0.9898138
      objectReference: {fileID: 0}
    - target: {fileID: 447880, guid: c8515ebee271c0649b9db1321f3026a4, type: 2}
      propertyPath: m_LocalPosition.x
      value: -0.019956632
      objectReference: {fileID: 0}
    - target: {fileID: 447880, guid: c8515ebee271c0649b9db1321f3026a4, type: 2}
      propertyPath: m_LocalPosition.y
      value: 0.0009316122
      objectReference: {fileID: 0}
    - target: {fileID: 447880, guid: c8515ebee271c0649b9db1321f3026a4, type: 2}
      propertyPath: m_LocalPosition.z
      value: -0.0375808
      objectReference: {fileID: 0}
    - target: {fileID: 166188, guid: c8515ebee271c0649b9db1321f3026a4, type: 2}
      propertyPath: m_IsActive
      value: 1
      objectReference: {fileID: 0}
    - target: {fileID: 5483358, guid: c8515ebee271c0649b9db1321f3026a4, type: 2}
      propertyPath: m_Interpolate
      value: 0
      objectReference: {fileID: 0}
    - target: {fileID: 5416028, guid: c8515ebee271c0649b9db1321f3026a4, type: 2}
      propertyPath: m_Interpolate
      value: 0
      objectReference: {fileID: 0}
    - target: {fileID: 5485240, guid: c8515ebee271c0649b9db1321f3026a4, type: 2}
      propertyPath: m_Interpolate
      value: 0
      objectReference: {fileID: 0}
    - target: {fileID: 5478578, guid: c8515ebee271c0649b9db1321f3026a4, type: 2}
      propertyPath: m_Interpolate
      value: 0
      objectReference: {fileID: 0}
    - target: {fileID: 5490284, guid: c8515ebee271c0649b9db1321f3026a4, type: 2}
      propertyPath: m_Interpolate
      value: 0
      objectReference: {fileID: 0}
    - target: {fileID: 5463978, guid: c8515ebee271c0649b9db1321f3026a4, type: 2}
      propertyPath: m_Interpolate
      value: 0
      objectReference: {fileID: 0}
    - target: {fileID: 5451820, guid: c8515ebee271c0649b9db1321f3026a4, type: 2}
      propertyPath: m_Interpolate
      value: 0
      objectReference: {fileID: 0}
    - target: {fileID: 5457042, guid: c8515ebee271c0649b9db1321f3026a4, type: 2}
      propertyPath: m_Interpolate
      value: 0
      objectReference: {fileID: 0}
    - target: {fileID: 5475042, guid: c8515ebee271c0649b9db1321f3026a4, type: 2}
      propertyPath: m_Interpolate
      value: 0
      objectReference: {fileID: 0}
    - target: {fileID: 5406576, guid: c8515ebee271c0649b9db1321f3026a4, type: 2}
      propertyPath: m_Interpolate
      value: 0
      objectReference: {fileID: 0}
    - target: {fileID: 5456926, guid: c8515ebee271c0649b9db1321f3026a4, type: 2}
      propertyPath: m_Interpolate
      value: 0
      objectReference: {fileID: 0}
    - target: {fileID: 5435790, guid: c8515ebee271c0649b9db1321f3026a4, type: 2}
      propertyPath: m_Interpolate
      value: 0
      objectReference: {fileID: 0}
    - target: {fileID: 5442896, guid: c8515ebee271c0649b9db1321f3026a4, type: 2}
      propertyPath: m_Interpolate
      value: 0
      objectReference: {fileID: 0}
    - target: {fileID: 5407498, guid: c8515ebee271c0649b9db1321f3026a4, type: 2}
      propertyPath: m_Interpolate
      value: 0
      objectReference: {fileID: 0}
    - target: {fileID: 5401370, guid: c8515ebee271c0649b9db1321f3026a4, type: 2}
      propertyPath: m_Interpolate
      value: 0
      objectReference: {fileID: 0}
    - target: {fileID: 5490042, guid: c8515ebee271c0649b9db1321f3026a4, type: 2}
      propertyPath: m_Interpolate
      value: 0
      objectReference: {fileID: 0}
    - target: {fileID: 5473404, guid: c8515ebee271c0649b9db1321f3026a4, type: 2}
      propertyPath: m_Interpolate
      value: 0
      objectReference: {fileID: 0}
    - target: {fileID: 403030, guid: c8515ebee271c0649b9db1321f3026a4, type: 2}
      propertyPath: m_LocalScale.y
      value: 1.0000001
      objectReference: {fileID: 0}
    - target: {fileID: 403030, guid: c8515ebee271c0649b9db1321f3026a4, type: 2}
      propertyPath: m_LocalScale.z
      value: 1.0000001
      objectReference: {fileID: 0}
    - target: {fileID: 445228, guid: c8515ebee271c0649b9db1321f3026a4, type: 2}
      propertyPath: m_LocalScale.y
      value: 1.0000001
      objectReference: {fileID: 0}
    - target: {fileID: 445228, guid: c8515ebee271c0649b9db1321f3026a4, type: 2}
      propertyPath: m_LocalScale.z
      value: 1.0000001
      objectReference: {fileID: 0}
    - target: {fileID: 434850, guid: c8515ebee271c0649b9db1321f3026a4, type: 2}
      propertyPath: m_LocalScale.y
      value: 1.0000001
      objectReference: {fileID: 0}
    - target: {fileID: 434850, guid: c8515ebee271c0649b9db1321f3026a4, type: 2}
      propertyPath: m_LocalScale.z
      value: 1.0000001
      objectReference: {fileID: 0}
    - target: {fileID: 467038, guid: c8515ebee271c0649b9db1321f3026a4, type: 2}
      propertyPath: m_LocalScale.y
      value: 1.0000001
      objectReference: {fileID: 0}
    - target: {fileID: 467038, guid: c8515ebee271c0649b9db1321f3026a4, type: 2}
      propertyPath: m_LocalScale.z
      value: 1.0000001
      objectReference: {fileID: 0}
    - target: {fileID: 452704, guid: c8515ebee271c0649b9db1321f3026a4, type: 2}
      propertyPath: m_LocalRotation.y
      value: 0.08401715
      objectReference: {fileID: 0}
    - target: {fileID: 452704, guid: c8515ebee271c0649b9db1321f3026a4, type: 2}
      propertyPath: m_LocalPosition.x
      value: 0.034816008
      objectReference: {fileID: 0}
    - target: {fileID: 452704, guid: c8515ebee271c0649b9db1321f3026a4, type: 2}
      propertyPath: m_LocalScale.y
      value: 1.0000001
      objectReference: {fileID: 0}
    - target: {fileID: 452704, guid: c8515ebee271c0649b9db1321f3026a4, type: 2}
      propertyPath: m_LocalScale.z
      value: 1.0000001
      objectReference: {fileID: 0}
    - target: {fileID: 433670, guid: c8515ebee271c0649b9db1321f3026a4, type: 2}
      propertyPath: m_LocalRotation.y
      value: 0.08401715
      objectReference: {fileID: 0}
    - target: {fileID: 433670, guid: c8515ebee271c0649b9db1321f3026a4, type: 2}
      propertyPath: m_LocalScale.y
      value: 1.0000001
      objectReference: {fileID: 0}
    - target: {fileID: 433670, guid: c8515ebee271c0649b9db1321f3026a4, type: 2}
      propertyPath: m_LocalScale.z
      value: 1.0000001
      objectReference: {fileID: 0}
    - target: {fileID: 484030, guid: c8515ebee271c0649b9db1321f3026a4, type: 2}
      propertyPath: m_LocalRotation.y
      value: 0.08401715
      objectReference: {fileID: 0}
    - target: {fileID: 484030, guid: c8515ebee271c0649b9db1321f3026a4, type: 2}
      propertyPath: m_LocalScale.y
      value: 1.0000001
      objectReference: {fileID: 0}
    - target: {fileID: 484030, guid: c8515ebee271c0649b9db1321f3026a4, type: 2}
      propertyPath: m_LocalScale.z
      value: 1.0000001
      objectReference: {fileID: 0}
    - target: {fileID: 429658, guid: c8515ebee271c0649b9db1321f3026a4, type: 2}
      propertyPath: m_LocalScale.y
      value: 1.0000001
      objectReference: {fileID: 0}
    - target: {fileID: 429658, guid: c8515ebee271c0649b9db1321f3026a4, type: 2}
      propertyPath: m_LocalScale.z
      value: 1.0000001
      objectReference: {fileID: 0}
    - target: {fileID: 441364, guid: c8515ebee271c0649b9db1321f3026a4, type: 2}
      propertyPath: m_LocalScale.y
      value: 1.0000001
      objectReference: {fileID: 0}
    - target: {fileID: 441364, guid: c8515ebee271c0649b9db1321f3026a4, type: 2}
      propertyPath: m_LocalScale.z
      value: 1.0000001
      objectReference: {fileID: 0}
    - target: {fileID: 447880, guid: c8515ebee271c0649b9db1321f3026a4, type: 2}
      propertyPath: m_LocalScale.y
      value: 1.0000001
      objectReference: {fileID: 0}
    - target: {fileID: 447880, guid: c8515ebee271c0649b9db1321f3026a4, type: 2}
      propertyPath: m_LocalScale.z
      value: 1.0000001
      objectReference: {fileID: 0}
    - target: {fileID: 483186, guid: c8515ebee271c0649b9db1321f3026a4, type: 2}
      propertyPath: m_LocalScale.y
      value: 1.0000001
      objectReference: {fileID: 0}
    - target: {fileID: 483186, guid: c8515ebee271c0649b9db1321f3026a4, type: 2}
      propertyPath: m_LocalScale.z
      value: 1.0000001
      objectReference: {fileID: 0}
    - target: {fileID: 478232, guid: c8515ebee271c0649b9db1321f3026a4, type: 2}
      propertyPath: m_LocalScale.y
      value: 1.0000001
      objectReference: {fileID: 0}
    - target: {fileID: 478232, guid: c8515ebee271c0649b9db1321f3026a4, type: 2}
      propertyPath: m_LocalScale.z
      value: 1.0000001
      objectReference: {fileID: 0}
    - target: {fileID: 494458, guid: c8515ebee271c0649b9db1321f3026a4, type: 2}
      propertyPath: m_LocalScale.y
      value: 1.0000001
      objectReference: {fileID: 0}
    - target: {fileID: 494458, guid: c8515ebee271c0649b9db1321f3026a4, type: 2}
      propertyPath: m_LocalScale.z
      value: 1.0000001
      objectReference: {fileID: 0}
    - target: {fileID: 407702, guid: c8515ebee271c0649b9db1321f3026a4, type: 2}
      propertyPath: m_LocalScale.y
      value: 1.0000001
      objectReference: {fileID: 0}
    - target: {fileID: 407702, guid: c8515ebee271c0649b9db1321f3026a4, type: 2}
      propertyPath: m_LocalScale.z
      value: 1.0000001
      objectReference: {fileID: 0}
    - target: {fileID: 425120, guid: c8515ebee271c0649b9db1321f3026a4, type: 2}
      propertyPath: m_LocalScale.y
      value: 1.0000001
      objectReference: {fileID: 0}
    - target: {fileID: 425120, guid: c8515ebee271c0649b9db1321f3026a4, type: 2}
      propertyPath: m_LocalScale.z
      value: 1.0000001
      objectReference: {fileID: 0}
    - target: {fileID: 436198, guid: c8515ebee271c0649b9db1321f3026a4, type: 2}
      propertyPath: m_LocalScale.y
      value: 1.0000001
      objectReference: {fileID: 0}
    - target: {fileID: 436198, guid: c8515ebee271c0649b9db1321f3026a4, type: 2}
      propertyPath: m_LocalScale.z
      value: 1.0000001
      objectReference: {fileID: 0}
    m_RemovedComponents: []
  m_ParentPrefab: {fileID: 100100000, guid: c8515ebee271c0649b9db1321f3026a4, type: 2}
  m_IsPrefabParent: 0
--- !u!4 &1278203052 stripped
Transform:
  m_PrefabParentObject: {fileID: 491628, guid: fb58a2cb5fa9043309cfddfd1c6b5d64, type: 2}
  m_PrefabInternal: {fileID: 1951916871}
--- !u!4 &1391363335 stripped
Transform:
  m_PrefabParentObject: {fileID: 491628, guid: fb58a2cb5fa9043309cfddfd1c6b5d64, type: 2}
  m_PrefabInternal: {fileID: 2071770212}
--- !u!114 &1414805578 stripped
MonoBehaviour:
  m_PrefabParentObject: {fileID: 11422472, guid: 23f2cce114628a448bfeaae171b4c0c0,
    type: 2}
  m_PrefabInternal: {fileID: 599167946}
  m_Script: {fileID: 11500000, guid: 9ea79be653ce14db8969d7225d95ec6c, type: 3}
--- !u!1001 &1504968337
Prefab:
  m_ObjectHideFlags: 0
  serializedVersion: 2
  m_Modification:
    m_TransformParent: {fileID: 1576743646}
    m_Modifications:
    - target: {fileID: 464466, guid: 869d20cdda15af24aab9e72b5f2eec78, type: 2}
      propertyPath: m_LocalPosition.x
      value: 0
      objectReference: {fileID: 0}
    - target: {fileID: 464466, guid: 869d20cdda15af24aab9e72b5f2eec78, type: 2}
      propertyPath: m_LocalPosition.y
      value: 0
      objectReference: {fileID: 0}
    - target: {fileID: 464466, guid: 869d20cdda15af24aab9e72b5f2eec78, type: 2}
      propertyPath: m_LocalPosition.z
      value: 0
      objectReference: {fileID: 0}
    - target: {fileID: 464466, guid: 869d20cdda15af24aab9e72b5f2eec78, type: 2}
      propertyPath: m_LocalRotation.x
      value: 0
      objectReference: {fileID: 0}
    - target: {fileID: 464466, guid: 869d20cdda15af24aab9e72b5f2eec78, type: 2}
      propertyPath: m_LocalRotation.y
      value: 0
      objectReference: {fileID: 0}
    - target: {fileID: 464466, guid: 869d20cdda15af24aab9e72b5f2eec78, type: 2}
      propertyPath: m_LocalRotation.z
      value: 0
      objectReference: {fileID: 0}
    - target: {fileID: 464466, guid: 869d20cdda15af24aab9e72b5f2eec78, type: 2}
      propertyPath: m_LocalRotation.w
      value: 1
      objectReference: {fileID: 0}
    - target: {fileID: 464466, guid: 869d20cdda15af24aab9e72b5f2eec78, type: 2}
      propertyPath: m_RootOrder
      value: 0
      objectReference: {fileID: 0}
    m_RemovedComponents: []
  m_ParentPrefab: {fileID: 100100000, guid: 869d20cdda15af24aab9e72b5f2eec78, type: 2}
  m_IsPrefabParent: 0
--- !u!114 &1545945338 stripped
MonoBehaviour:
  m_PrefabParentObject: {fileID: 11407378, guid: 869d20cdda15af24aab9e72b5f2eec78,
    type: 2}
  m_PrefabInternal: {fileID: 1504968337}
  m_Script: {fileID: 11500000, guid: a04122797dd84ca43a07055f12d91e0f, type: 3}
--- !u!4 &1576743646
Transform:
  m_ObjectHideFlags: 0
  m_PrefabParentObject: {fileID: 411750, guid: 18d6bf9063dcb1842be63f411fd9fc26, type: 2}
  m_PrefabInternal: {fileID: 0}
  m_GameObject: {fileID: 72891525}
  m_LocalRotation: {x: 0.000000115202326, y: -0.7071067, z: -0.7071068, w: -0.00000011520231}
  m_LocalPosition: {x: 0, y: 0, z: 0}
  m_LocalScale: {x: 1, y: 1, z: 1}
  m_Children:
  - {fileID: 967018927}
  - {fileID: 869913656}
  - {fileID: 983145289}
  - {fileID: 44000905}
  m_Father: {fileID: 1928180894}
  m_RootOrder: 0
  m_LocalEulerAnglesHint: {x: -89.980194, y: 180, z: 0}
--- !u!1 &1805543666
GameObject:
  m_ObjectHideFlags: 0
  m_PrefabParentObject: {fileID: 142376, guid: 18d6bf9063dcb1842be63f411fd9fc26, type: 2}
  m_PrefabInternal: {fileID: 0}
  serializedVersion: 4
  m_Component:
  - 4: {fileID: 1805543667}
  m_Layer: 0
  m_Name: LMHeadMountedRig
  m_TagString: Untagged
  m_Icon: {fileID: 0}
  m_NavMeshLayer: 0
  m_StaticEditorFlags: 0
  m_IsActive: 1
--- !u!4 &1805543667
Transform:
  m_ObjectHideFlags: 0
  m_PrefabParentObject: {fileID: 492502, guid: 18d6bf9063dcb1842be63f411fd9fc26, type: 2}
  m_PrefabInternal: {fileID: 0}
  m_GameObject: {fileID: 1805543666}
  m_LocalRotation: {x: 0, y: 0, z: 0, w: 1}
  m_LocalPosition: {x: 0, y: 0, z: 0}
  m_LocalScale: {x: 1, y: 1, z: 1}
  m_Children:
  - {fileID: 266907292}
  m_Father: {fileID: 0}
  m_RootOrder: 1
  m_LocalEulerAnglesHint: {x: 0, y: 0, z: 0}
--- !u!1 &1928180893
GameObject:
  m_ObjectHideFlags: 0
  m_PrefabParentObject: {fileID: 111148, guid: 18d6bf9063dcb1842be63f411fd9fc26, type: 2}
  m_PrefabInternal: {fileID: 0}
  serializedVersion: 4
  m_Component:
  - 4: {fileID: 1928180894}
  - 114: {fileID: 1928180895}
  m_Layer: 0
  m_Name: LeapSpace
  m_TagString: Untagged
  m_Icon: {fileID: 0}
  m_NavMeshLayer: 0
  m_StaticEditorFlags: 0
  m_IsActive: 1
--- !u!4 &1928180894
Transform:
  m_ObjectHideFlags: 0
  m_PrefabParentObject: {fileID: 436396, guid: 18d6bf9063dcb1842be63f411fd9fc26, type: 2}
  m_PrefabInternal: {fileID: 0}
  m_GameObject: {fileID: 1928180893}
  m_LocalRotation: {x: 0, y: 0, z: 0, w: 1}
  m_LocalPosition: {x: 0, y: 0, z: 0}
  m_LocalScale: {x: 1, y: 1, z: 1}
  m_Children:
  - {fileID: 1576743646}
  m_Father: {fileID: 266907292}
  m_RootOrder: 0
  m_LocalEulerAnglesHint: {x: 0, y: 0, z: 0}
--- !u!114 &1928180895
MonoBehaviour:
  m_ObjectHideFlags: 0
  m_PrefabParentObject: {fileID: 11429104, guid: 18d6bf9063dcb1842be63f411fd9fc26,
    type: 2}
  m_PrefabInternal: {fileID: 0}
  m_GameObject: {fileID: 1928180893}
  m_Enabled: 1
  m_EditorHideFlags: 0
  m_Script: {fileID: 11500000, guid: e21f7214440054f59a5d2da168b3e2dd, type: 3}
  m_Name: 
  m_EditorClassIdentifier: 
  provider: {fileID: 72891527}
  recenter: 114
  tweenImageWarping: 0
  tweenRotationalWarping: 1
  tweenPositionalWarping: 0
  syncMode: 0
  allowManualTimeAlignment: 0
  warpingAdjustment: 60
  unlockHold: 0
  moreRewind: 276
  lessRewind: 275
--- !u!1001 &1951916871
Prefab:
  m_ObjectHideFlags: 0
  serializedVersion: 2
  m_Modification:
    m_TransformParent: {fileID: 529905926}
    m_Modifications:
    - target: {fileID: 491628, guid: fb58a2cb5fa9043309cfddfd1c6b5d64, type: 2}
      propertyPath: m_LocalPosition.x
      value: 0
      objectReference: {fileID: 0}
    - target: {fileID: 491628, guid: fb58a2cb5fa9043309cfddfd1c6b5d64, type: 2}
      propertyPath: m_LocalPosition.y
      value: 1.53
      objectReference: {fileID: 0}
    - target: {fileID: 491628, guid: fb58a2cb5fa9043309cfddfd1c6b5d64, type: 2}
      propertyPath: m_LocalPosition.z
      value: 0
      objectReference: {fileID: 0}
    - target: {fileID: 491628, guid: fb58a2cb5fa9043309cfddfd1c6b5d64, type: 2}
      propertyPath: m_LocalRotation.x
      value: -0.7071068
      objectReference: {fileID: 0}
    - target: {fileID: 491628, guid: fb58a2cb5fa9043309cfddfd1c6b5d64, type: 2}
      propertyPath: m_LocalRotation.y
      value: 0
      objectReference: {fileID: 0}
    - target: {fileID: 491628, guid: fb58a2cb5fa9043309cfddfd1c6b5d64, type: 2}
      propertyPath: m_LocalRotation.z
      value: 0
      objectReference: {fileID: 0}
    - target: {fileID: 491628, guid: fb58a2cb5fa9043309cfddfd1c6b5d64, type: 2}
      propertyPath: m_LocalRotation.w
      value: 0.7071067
      objectReference: {fileID: 0}
    - target: {fileID: 491628, guid: fb58a2cb5fa9043309cfddfd1c6b5d64, type: 2}
      propertyPath: m_RootOrder
      value: 0
      objectReference: {fileID: 0}
    - target: {fileID: 491628, guid: fb58a2cb5fa9043309cfddfd1c6b5d64, type: 2}
      propertyPath: m_LocalScale.x
      value: 1
      objectReference: {fileID: 0}
    - target: {fileID: 491628, guid: fb58a2cb5fa9043309cfddfd1c6b5d64, type: 2}
      propertyPath: m_LocalScale.y
      value: 1
      objectReference: {fileID: 0}
    - target: {fileID: 491628, guid: fb58a2cb5fa9043309cfddfd1c6b5d64, type: 2}
      propertyPath: m_LocalScale.z
      value: 1
      objectReference: {fileID: 0}
    - target: {fileID: 199234, guid: fb58a2cb5fa9043309cfddfd1c6b5d64, type: 2}
      propertyPath: m_IsActive
      value: 1
      objectReference: {fileID: 0}
    - target: {fileID: 19823238, guid: fb58a2cb5fa9043309cfddfd1c6b5d64, type: 2}
      propertyPath: InitialModule.startColor.maxGradient.key0.rgba
      value: 4280456721
      objectReference: {fileID: 0}
    - target: {fileID: 19823238, guid: fb58a2cb5fa9043309cfddfd1c6b5d64, type: 2}
      propertyPath: InitialModule.startColor.minMaxState
      value: 0
      objectReference: {fileID: 0}
    - target: {fileID: 19823238, guid: fb58a2cb5fa9043309cfddfd1c6b5d64, type: 2}
      propertyPath: InitialModule.startColor.maxColor.rgba
      value: 4279357960
      objectReference: {fileID: 0}
    m_RemovedComponents: []
  m_ParentPrefab: {fileID: 100100000, guid: fb58a2cb5fa9043309cfddfd1c6b5d64, type: 2}
  m_IsPrefabParent: 0
--- !u!1001 &1951949092
Prefab:
  m_ObjectHideFlags: 0
  serializedVersion: 2
  m_Modification:
    m_TransformParent: {fileID: 1576743646}
    m_Modifications:
    - target: {fileID: 464466, guid: 39d18871c11b53c4082d8202e3db68a3, type: 2}
      propertyPath: m_LocalPosition.x
      value: 0
      objectReference: {fileID: 0}
    - target: {fileID: 464466, guid: 39d18871c11b53c4082d8202e3db68a3, type: 2}
      propertyPath: m_LocalPosition.y
      value: 0
      objectReference: {fileID: 0}
    - target: {fileID: 464466, guid: 39d18871c11b53c4082d8202e3db68a3, type: 2}
      propertyPath: m_LocalPosition.z
      value: 0
      objectReference: {fileID: 0}
    - target: {fileID: 464466, guid: 39d18871c11b53c4082d8202e3db68a3, type: 2}
      propertyPath: m_LocalRotation.x
      value: 0
      objectReference: {fileID: 0}
    - target: {fileID: 464466, guid: 39d18871c11b53c4082d8202e3db68a3, type: 2}
      propertyPath: m_LocalRotation.y
      value: 0
      objectReference: {fileID: 0}
    - target: {fileID: 464466, guid: 39d18871c11b53c4082d8202e3db68a3, type: 2}
      propertyPath: m_LocalRotation.z
      value: 0
      objectReference: {fileID: 0}
    - target: {fileID: 464466, guid: 39d18871c11b53c4082d8202e3db68a3, type: 2}
      propertyPath: m_LocalRotation.w
      value: 1
      objectReference: {fileID: 0}
    - target: {fileID: 464466, guid: 39d18871c11b53c4082d8202e3db68a3, type: 2}
      propertyPath: m_RootOrder
      value: 1
      objectReference: {fileID: 0}
    m_RemovedComponents: []
  m_ParentPrefab: {fileID: 100100000, guid: 39d18871c11b53c4082d8202e3db68a3, type: 2}
  m_IsPrefabParent: 0
--- !u!1 &1966885502
GameObject:
  m_ObjectHideFlags: 0
  m_PrefabParentObject: {fileID: 0}
  m_PrefabInternal: {fileID: 0}
  serializedVersion: 4
  m_Component:
  - 4: {fileID: 1966885504}
  - 108: {fileID: 1966885503}
  m_Layer: 0
  m_Name: Directional Light
  m_TagString: Untagged
  m_Icon: {fileID: 0}
  m_NavMeshLayer: 0
  m_StaticEditorFlags: 0
  m_IsActive: 1
--- !u!108 &1966885503
Light:
  m_ObjectHideFlags: 0
  m_PrefabParentObject: {fileID: 0}
  m_PrefabInternal: {fileID: 0}
  m_GameObject: {fileID: 1966885502}
  m_Enabled: 1
  serializedVersion: 7
  m_Type: 1
  m_Color: {r: 1, g: 0.95686275, b: 0.8392157, a: 1}
  m_Intensity: 1
  m_Range: 10
  m_SpotAngle: 30
  m_CookieSize: 10
  m_Shadows:
    m_Type: 2
    m_Resolution: -1
    m_Strength: 1
    m_Bias: 0.05
    m_NormalBias: 0.4
    m_NearPlane: 0.2
  m_Cookie: {fileID: 0}
  m_DrawHalo: 0
  m_Flare: {fileID: 0}
  m_RenderMode: 0
  m_CullingMask:
    serializedVersion: 2
    m_Bits: 4294967295
  m_Lightmapping: 4
  m_AreaSize: {x: 1, y: 1}
  m_BounceIntensity: 1
  m_ShadowRadius: 0
  m_ShadowAngle: 0
--- !u!4 &1966885504
Transform:
  m_ObjectHideFlags: 0
  m_PrefabParentObject: {fileID: 0}
  m_PrefabInternal: {fileID: 0}
  m_GameObject: {fileID: 1966885502}
  m_LocalRotation: {x: 0.40821794, y: -0.23456973, z: 0.109381676, w: 0.87542605}
  m_LocalPosition: {x: 0, y: 3, z: 0}
  m_LocalScale: {x: 1, y: 1, z: 1}
  m_Children: []
  m_Father: {fileID: 0}
  m_RootOrder: 0
<<<<<<< HEAD
--- !u!1 &1982352679
GameObject:
  m_ObjectHideFlags: 0
  m_PrefabParentObject: {fileID: 0}
  m_PrefabInternal: {fileID: 0}
  serializedVersion: 4
  m_Component:
  - 4: {fileID: 1982352683}
  - 33: {fileID: 1982352682}
  - 64: {fileID: 1982352681}
  - 23: {fileID: 1982352680}
  m_Layer: 0
  m_Name: Ground
  m_TagString: Untagged
  m_Icon: {fileID: 0}
  m_NavMeshLayer: 0
  m_StaticEditorFlags: 0
  m_IsActive: 1
--- !u!23 &1982352680
MeshRenderer:
  m_ObjectHideFlags: 0
  m_PrefabParentObject: {fileID: 0}
  m_PrefabInternal: {fileID: 0}
  m_GameObject: {fileID: 1982352679}
  m_Enabled: 1
  m_CastShadows: 1
  m_ReceiveShadows: 1
  m_Materials:
  - {fileID: 10303, guid: 0000000000000000f000000000000000, type: 0}
  m_SubsetIndices: 
  m_StaticBatchRoot: {fileID: 0}
  m_UseLightProbes: 1
  m_ReflectionProbeUsage: 1
  m_ProbeAnchor: {fileID: 0}
  m_ScaleInLightmap: 1
  m_PreserveUVs: 1
  m_IgnoreNormalsForChartDetection: 0
  m_ImportantGI: 0
  m_MinimumChartSize: 4
  m_AutoUVMaxDistance: 0.5
  m_AutoUVMaxAngle: 89
  m_LightmapParameters: {fileID: 0}
  m_SortingLayerID: 0
  m_SortingOrder: 0
--- !u!64 &1982352681
MeshCollider:
  m_ObjectHideFlags: 0
  m_PrefabParentObject: {fileID: 0}
  m_PrefabInternal: {fileID: 0}
  m_GameObject: {fileID: 1982352679}
  m_Material: {fileID: 0}
  m_IsTrigger: 0
  m_Enabled: 1
  serializedVersion: 2
  m_Convex: 0
  m_Mesh: {fileID: 10209, guid: 0000000000000000e000000000000000, type: 0}
--- !u!33 &1982352682
MeshFilter:
  m_ObjectHideFlags: 0
  m_PrefabParentObject: {fileID: 0}
  m_PrefabInternal: {fileID: 0}
  m_GameObject: {fileID: 1982352679}
  m_Mesh: {fileID: 10209, guid: 0000000000000000e000000000000000, type: 0}
--- !u!4 &1982352683
Transform:
  m_ObjectHideFlags: 0
  m_PrefabParentObject: {fileID: 0}
  m_PrefabInternal: {fileID: 0}
  m_GameObject: {fileID: 1982352679}
  m_LocalRotation: {x: 0, y: 0, z: 0, w: 1}
  m_LocalPosition: {x: 0.08368057, y: -0.338, z: 0.18668392}
  m_LocalScale: {x: 1, y: 1, z: 1}
  m_Children: []
  m_Father: {fileID: 0}
  m_RootOrder: 2
--- !u!1001 &2071770212
Prefab:
  m_ObjectHideFlags: 0
  serializedVersion: 2
  m_Modification:
    m_TransformParent: {fileID: 466484843}
    m_Modifications:
    - target: {fileID: 491628, guid: fb58a2cb5fa9043309cfddfd1c6b5d64, type: 2}
      propertyPath: m_LocalPosition.x
      value: -0.016
      objectReference: {fileID: 0}
    - target: {fileID: 491628, guid: fb58a2cb5fa9043309cfddfd1c6b5d64, type: 2}
      propertyPath: m_LocalPosition.y
      value: 1.51
      objectReference: {fileID: 0}
    - target: {fileID: 491628, guid: fb58a2cb5fa9043309cfddfd1c6b5d64, type: 2}
      propertyPath: m_LocalPosition.z
      value: 0.189
      objectReference: {fileID: 0}
    - target: {fileID: 491628, guid: fb58a2cb5fa9043309cfddfd1c6b5d64, type: 2}
      propertyPath: m_LocalRotation.x
      value: -0.7071068
      objectReference: {fileID: 0}
    - target: {fileID: 491628, guid: fb58a2cb5fa9043309cfddfd1c6b5d64, type: 2}
      propertyPath: m_LocalRotation.y
      value: 0
      objectReference: {fileID: 0}
    - target: {fileID: 491628, guid: fb58a2cb5fa9043309cfddfd1c6b5d64, type: 2}
      propertyPath: m_LocalRotation.z
      value: 0
      objectReference: {fileID: 0}
    - target: {fileID: 491628, guid: fb58a2cb5fa9043309cfddfd1c6b5d64, type: 2}
      propertyPath: m_LocalRotation.w
      value: 0.7071068
      objectReference: {fileID: 0}
    - target: {fileID: 491628, guid: fb58a2cb5fa9043309cfddfd1c6b5d64, type: 2}
      propertyPath: m_RootOrder
      value: 0
      objectReference: {fileID: 0}
    m_RemovedComponents: []
  m_ParentPrefab: {fileID: 100100000, guid: fb58a2cb5fa9043309cfddfd1c6b5d64, type: 2}
  m_IsPrefabParent: 0
=======
  m_LocalEulerAnglesHint: {x: 0, y: 0, z: 0}
>>>>>>> 92e628b9
<|MERGE_RESOLUTION|>--- conflicted
+++ resolved
@@ -278,241 +278,6 @@
   m_PrefabInternal: {fileID: 0}
   m_GameObject: {fileID: 266907291}
   m_Enabled: 1
---- !u!1 &433605379
-GameObject:
-  m_ObjectHideFlags: 0
-  m_PrefabParentObject: {fileID: 0}
-  m_PrefabInternal: {fileID: 0}
-  serializedVersion: 4
-  m_Component:
-  - 4: {fileID: 433605383}
-  - 33: {fileID: 433605382}
-  - 136: {fileID: 433605381}
-  - 23: {fileID: 433605380}
-  m_Layer: 0
-  m_Name: Cylinder (2)
-  m_TagString: Untagged
-  m_Icon: {fileID: 0}
-  m_NavMeshLayer: 0
-  m_StaticEditorFlags: 0
-  m_IsActive: 1
---- !u!23 &433605380
-MeshRenderer:
-  m_ObjectHideFlags: 0
-  m_PrefabParentObject: {fileID: 0}
-  m_PrefabInternal: {fileID: 0}
-  m_GameObject: {fileID: 433605379}
-  m_Enabled: 1
-  m_CastShadows: 1
-  m_ReceiveShadows: 1
-  m_Materials:
-  - {fileID: 2100000, guid: 66e97fbc349a749c6be1f12a1f6283b1, type: 2}
-  m_SubsetIndices: 
-  m_StaticBatchRoot: {fileID: 0}
-  m_UseLightProbes: 1
-  m_ReflectionProbeUsage: 1
-  m_ProbeAnchor: {fileID: 0}
-  m_ScaleInLightmap: 1
-  m_PreserveUVs: 1
-  m_IgnoreNormalsForChartDetection: 0
-  m_ImportantGI: 0
-  m_MinimumChartSize: 4
-  m_AutoUVMaxDistance: 0.5
-  m_AutoUVMaxAngle: 89
-  m_LightmapParameters: {fileID: 0}
-  m_SortingLayerID: 0
-  m_SortingOrder: 0
---- !u!136 &433605381
-CapsuleCollider:
-  m_ObjectHideFlags: 0
-  m_PrefabParentObject: {fileID: 0}
-  m_PrefabInternal: {fileID: 0}
-  m_GameObject: {fileID: 433605379}
-  m_Material: {fileID: 0}
-  m_IsTrigger: 0
-  m_Enabled: 1
-  m_Radius: 0.5
-  m_Height: 2
-  m_Direction: 1
-  m_Center: {x: 0, y: 0, z: 0}
---- !u!33 &433605382
-MeshFilter:
-  m_ObjectHideFlags: 0
-  m_PrefabParentObject: {fileID: 0}
-  m_PrefabInternal: {fileID: 0}
-  m_GameObject: {fileID: 433605379}
-  m_Mesh: {fileID: 10206, guid: 0000000000000000e000000000000000, type: 0}
---- !u!4 &433605383
-Transform:
-  m_ObjectHideFlags: 0
-  m_PrefabParentObject: {fileID: 0}
-  m_PrefabInternal: {fileID: 0}
-  m_GameObject: {fileID: 433605379}
-  m_LocalRotation: {x: 0, y: 0, z: 0, w: 1}
-  m_LocalPosition: {x: -0.017, y: -0.209, z: 0.508}
-  m_LocalScale: {x: 0.1, y: 0.1, z: 0.1}
-  m_Children:
-  - {fileID: 434067629}
-  m_Father: {fileID: 0}
-  m_RootOrder: 5
---- !u!4 &434067629 stripped
-Transform:
-  m_PrefabParentObject: {fileID: 491628, guid: fb58a2cb5fa9043309cfddfd1c6b5d64, type: 2}
-  m_PrefabInternal: {fileID: 933203125}
---- !u!1 &466484839
-GameObject:
-  m_ObjectHideFlags: 0
-  m_PrefabParentObject: {fileID: 0}
-  m_PrefabInternal: {fileID: 0}
-  serializedVersion: 4
-  m_Component:
-  - 4: {fileID: 466484843}
-  - 33: {fileID: 466484842}
-  - 136: {fileID: 466484841}
-  - 23: {fileID: 466484840}
-  m_Layer: 0
-  m_Name: Cylinder (1)
-  m_TagString: Untagged
-  m_Icon: {fileID: 0}
-  m_NavMeshLayer: 0
-  m_StaticEditorFlags: 0
-  m_IsActive: 1
---- !u!23 &466484840
-MeshRenderer:
-  m_ObjectHideFlags: 0
-  m_PrefabParentObject: {fileID: 0}
-  m_PrefabInternal: {fileID: 0}
-  m_GameObject: {fileID: 466484839}
-  m_Enabled: 1
-  m_CastShadows: 1
-  m_ReceiveShadows: 1
-  m_Materials:
-  - {fileID: 10303, guid: 0000000000000000f000000000000000, type: 0}
-  m_SubsetIndices: 
-  m_StaticBatchRoot: {fileID: 0}
-  m_UseLightProbes: 1
-  m_ReflectionProbeUsage: 1
-  m_ProbeAnchor: {fileID: 0}
-  m_ScaleInLightmap: 1
-  m_PreserveUVs: 1
-  m_IgnoreNormalsForChartDetection: 0
-  m_ImportantGI: 0
-  m_MinimumChartSize: 4
-  m_AutoUVMaxDistance: 0.5
-  m_AutoUVMaxAngle: 89
-  m_LightmapParameters: {fileID: 0}
-  m_SortingLayerID: 0
-  m_SortingOrder: 0
---- !u!136 &466484841
-CapsuleCollider:
-  m_ObjectHideFlags: 0
-  m_PrefabParentObject: {fileID: 0}
-  m_PrefabInternal: {fileID: 0}
-  m_GameObject: {fileID: 466484839}
-  m_Material: {fileID: 0}
-  m_IsTrigger: 0
-  m_Enabled: 1
-  m_Radius: 0.5
-  m_Height: 2
-  m_Direction: 1
-  m_Center: {x: 0, y: 0, z: 0}
---- !u!33 &466484842
-MeshFilter:
-  m_ObjectHideFlags: 0
-  m_PrefabParentObject: {fileID: 0}
-  m_PrefabInternal: {fileID: 0}
-  m_GameObject: {fileID: 466484839}
-  m_Mesh: {fileID: 10206, guid: 0000000000000000e000000000000000, type: 0}
---- !u!4 &466484843
-Transform:
-  m_ObjectHideFlags: 0
-  m_PrefabParentObject: {fileID: 0}
-  m_PrefabInternal: {fileID: 0}
-  m_GameObject: {fileID: 466484839}
-  m_LocalRotation: {x: 0, y: 0, z: 0, w: 1}
-  m_LocalPosition: {x: 0.241, y: -0.209, z: 0.508}
-  m_LocalScale: {x: 0.1, y: 0.1, z: 0.1}
-  m_Children:
-  - {fileID: 1391363335}
-  m_Father: {fileID: 0}
-  m_RootOrder: 4
---- !u!1 &529905922
-GameObject:
-  m_ObjectHideFlags: 0
-  m_PrefabParentObject: {fileID: 0}
-  m_PrefabInternal: {fileID: 0}
-  serializedVersion: 4
-  m_Component:
-  - 4: {fileID: 529905926}
-  - 33: {fileID: 529905925}
-  - 136: {fileID: 529905924}
-  - 23: {fileID: 529905923}
-  m_Layer: 0
-  m_Name: Cylinder
-  m_TagString: Untagged
-  m_Icon: {fileID: 0}
-  m_NavMeshLayer: 0
-  m_StaticEditorFlags: 0
-  m_IsActive: 1
---- !u!23 &529905923
-MeshRenderer:
-  m_ObjectHideFlags: 0
-  m_PrefabParentObject: {fileID: 0}
-  m_PrefabInternal: {fileID: 0}
-  m_GameObject: {fileID: 529905922}
-  m_Enabled: 1
-  m_CastShadows: 1
-  m_ReceiveShadows: 1
-  m_Materials:
-  - {fileID: 2100000, guid: 75ac83db1cec6459382f15d263a76c5f, type: 2}
-  m_SubsetIndices: 
-  m_StaticBatchRoot: {fileID: 0}
-  m_UseLightProbes: 1
-  m_ReflectionProbeUsage: 1
-  m_ProbeAnchor: {fileID: 0}
-  m_ScaleInLightmap: 1
-  m_PreserveUVs: 1
-  m_IgnoreNormalsForChartDetection: 0
-  m_ImportantGI: 0
-  m_MinimumChartSize: 4
-  m_AutoUVMaxDistance: 0.5
-  m_AutoUVMaxAngle: 89
-  m_LightmapParameters: {fileID: 0}
-  m_SortingLayerID: 0
-  m_SortingOrder: 0
---- !u!136 &529905924
-CapsuleCollider:
-  m_ObjectHideFlags: 0
-  m_PrefabParentObject: {fileID: 0}
-  m_PrefabInternal: {fileID: 0}
-  m_GameObject: {fileID: 529905922}
-  m_Material: {fileID: 0}
-  m_IsTrigger: 0
-  m_Enabled: 1
-  m_Radius: 0.5
-  m_Height: 2
-  m_Direction: 1
-  m_Center: {x: 0, y: 0, z: 0}
---- !u!33 &529905925
-MeshFilter:
-  m_ObjectHideFlags: 0
-  m_PrefabParentObject: {fileID: 0}
-  m_PrefabInternal: {fileID: 0}
-  m_GameObject: {fileID: 529905922}
-  m_Mesh: {fileID: 10206, guid: 0000000000000000e000000000000000, type: 0}
---- !u!4 &529905926
-Transform:
-  m_ObjectHideFlags: 0
-  m_PrefabParentObject: {fileID: 0}
-  m_PrefabInternal: {fileID: 0}
-  m_GameObject: {fileID: 529905922}
-  m_LocalRotation: {x: 0, y: 0, z: 0, w: 1}
-  m_LocalPosition: {x: -0.282, y: -0.209, z: 0.508}
-  m_LocalScale: {x: 0.1, y: 0.1, z: 0.1}
-  m_Children:
-  - {fileID: 1278203052}
-  m_Father: {fileID: 0}
-  m_RootOrder: 3
 --- !u!1001 &599167946
 Prefab:
   m_ObjectHideFlags: 0
@@ -1243,60 +1008,6 @@
 Transform:
   m_PrefabParentObject: {fileID: 464466, guid: 39d18871c11b53c4082d8202e3db68a3, type: 2}
   m_PrefabInternal: {fileID: 1951949092}
---- !u!1001 &933203125
-Prefab:
-  m_ObjectHideFlags: 0
-  serializedVersion: 2
-  m_Modification:
-    m_TransformParent: {fileID: 433605383}
-    m_Modifications:
-    - target: {fileID: 491628, guid: fb58a2cb5fa9043309cfddfd1c6b5d64, type: 2}
-      propertyPath: m_LocalPosition.x
-      value: -0.016
-      objectReference: {fileID: 0}
-    - target: {fileID: 491628, guid: fb58a2cb5fa9043309cfddfd1c6b5d64, type: 2}
-      propertyPath: m_LocalPosition.y
-      value: 1.55
-      objectReference: {fileID: 0}
-    - target: {fileID: 491628, guid: fb58a2cb5fa9043309cfddfd1c6b5d64, type: 2}
-      propertyPath: m_LocalPosition.z
-      value: 0.189
-      objectReference: {fileID: 0}
-    - target: {fileID: 491628, guid: fb58a2cb5fa9043309cfddfd1c6b5d64, type: 2}
-      propertyPath: m_LocalRotation.x
-      value: -0.7071068
-      objectReference: {fileID: 0}
-    - target: {fileID: 491628, guid: fb58a2cb5fa9043309cfddfd1c6b5d64, type: 2}
-      propertyPath: m_LocalRotation.y
-      value: 0
-      objectReference: {fileID: 0}
-    - target: {fileID: 491628, guid: fb58a2cb5fa9043309cfddfd1c6b5d64, type: 2}
-      propertyPath: m_LocalRotation.z
-      value: 0
-      objectReference: {fileID: 0}
-    - target: {fileID: 491628, guid: fb58a2cb5fa9043309cfddfd1c6b5d64, type: 2}
-      propertyPath: m_LocalRotation.w
-      value: 0.7071068
-      objectReference: {fileID: 0}
-    - target: {fileID: 491628, guid: fb58a2cb5fa9043309cfddfd1c6b5d64, type: 2}
-      propertyPath: m_RootOrder
-      value: 0
-      objectReference: {fileID: 0}
-    - target: {fileID: 19823238, guid: fb58a2cb5fa9043309cfddfd1c6b5d64, type: 2}
-      propertyPath: InitialModule.startColor.maxGradient.key0.rgba
-      value: 4280098277
-      objectReference: {fileID: 0}
-    - target: {fileID: 19823238, guid: fb58a2cb5fa9043309cfddfd1c6b5d64, type: 2}
-      propertyPath: InitialModule.startColor.minMaxState
-      value: 0
-      objectReference: {fileID: 0}
-    - target: {fileID: 19823238, guid: fb58a2cb5fa9043309cfddfd1c6b5d64, type: 2}
-      propertyPath: InitialModule.startColor.maxColor.rgba
-      value: 4279242966
-      objectReference: {fileID: 0}
-    m_RemovedComponents: []
-  m_ParentPrefab: {fileID: 100100000, guid: fb58a2cb5fa9043309cfddfd1c6b5d64, type: 2}
-  m_IsPrefabParent: 0
 --- !u!4 &967018927 stripped
 Transform:
   m_PrefabParentObject: {fileID: 464466, guid: 869d20cdda15af24aab9e72b5f2eec78, type: 2}
@@ -2095,14 +1806,6 @@
     m_RemovedComponents: []
   m_ParentPrefab: {fileID: 100100000, guid: c8515ebee271c0649b9db1321f3026a4, type: 2}
   m_IsPrefabParent: 0
---- !u!4 &1278203052 stripped
-Transform:
-  m_PrefabParentObject: {fileID: 491628, guid: fb58a2cb5fa9043309cfddfd1c6b5d64, type: 2}
-  m_PrefabInternal: {fileID: 1951916871}
---- !u!4 &1391363335 stripped
-Transform:
-  m_PrefabParentObject: {fileID: 491628, guid: fb58a2cb5fa9043309cfddfd1c6b5d64, type: 2}
-  m_PrefabInternal: {fileID: 2071770212}
 --- !u!114 &1414805578 stripped
 MonoBehaviour:
   m_PrefabParentObject: {fileID: 11422472, guid: 23f2cce114628a448bfeaae171b4c0c0,
@@ -2256,76 +1959,6 @@
   unlockHold: 0
   moreRewind: 276
   lessRewind: 275
---- !u!1001 &1951916871
-Prefab:
-  m_ObjectHideFlags: 0
-  serializedVersion: 2
-  m_Modification:
-    m_TransformParent: {fileID: 529905926}
-    m_Modifications:
-    - target: {fileID: 491628, guid: fb58a2cb5fa9043309cfddfd1c6b5d64, type: 2}
-      propertyPath: m_LocalPosition.x
-      value: 0
-      objectReference: {fileID: 0}
-    - target: {fileID: 491628, guid: fb58a2cb5fa9043309cfddfd1c6b5d64, type: 2}
-      propertyPath: m_LocalPosition.y
-      value: 1.53
-      objectReference: {fileID: 0}
-    - target: {fileID: 491628, guid: fb58a2cb5fa9043309cfddfd1c6b5d64, type: 2}
-      propertyPath: m_LocalPosition.z
-      value: 0
-      objectReference: {fileID: 0}
-    - target: {fileID: 491628, guid: fb58a2cb5fa9043309cfddfd1c6b5d64, type: 2}
-      propertyPath: m_LocalRotation.x
-      value: -0.7071068
-      objectReference: {fileID: 0}
-    - target: {fileID: 491628, guid: fb58a2cb5fa9043309cfddfd1c6b5d64, type: 2}
-      propertyPath: m_LocalRotation.y
-      value: 0
-      objectReference: {fileID: 0}
-    - target: {fileID: 491628, guid: fb58a2cb5fa9043309cfddfd1c6b5d64, type: 2}
-      propertyPath: m_LocalRotation.z
-      value: 0
-      objectReference: {fileID: 0}
-    - target: {fileID: 491628, guid: fb58a2cb5fa9043309cfddfd1c6b5d64, type: 2}
-      propertyPath: m_LocalRotation.w
-      value: 0.7071067
-      objectReference: {fileID: 0}
-    - target: {fileID: 491628, guid: fb58a2cb5fa9043309cfddfd1c6b5d64, type: 2}
-      propertyPath: m_RootOrder
-      value: 0
-      objectReference: {fileID: 0}
-    - target: {fileID: 491628, guid: fb58a2cb5fa9043309cfddfd1c6b5d64, type: 2}
-      propertyPath: m_LocalScale.x
-      value: 1
-      objectReference: {fileID: 0}
-    - target: {fileID: 491628, guid: fb58a2cb5fa9043309cfddfd1c6b5d64, type: 2}
-      propertyPath: m_LocalScale.y
-      value: 1
-      objectReference: {fileID: 0}
-    - target: {fileID: 491628, guid: fb58a2cb5fa9043309cfddfd1c6b5d64, type: 2}
-      propertyPath: m_LocalScale.z
-      value: 1
-      objectReference: {fileID: 0}
-    - target: {fileID: 199234, guid: fb58a2cb5fa9043309cfddfd1c6b5d64, type: 2}
-      propertyPath: m_IsActive
-      value: 1
-      objectReference: {fileID: 0}
-    - target: {fileID: 19823238, guid: fb58a2cb5fa9043309cfddfd1c6b5d64, type: 2}
-      propertyPath: InitialModule.startColor.maxGradient.key0.rgba
-      value: 4280456721
-      objectReference: {fileID: 0}
-    - target: {fileID: 19823238, guid: fb58a2cb5fa9043309cfddfd1c6b5d64, type: 2}
-      propertyPath: InitialModule.startColor.minMaxState
-      value: 0
-      objectReference: {fileID: 0}
-    - target: {fileID: 19823238, guid: fb58a2cb5fa9043309cfddfd1c6b5d64, type: 2}
-      propertyPath: InitialModule.startColor.maxColor.rgba
-      value: 4279357960
-      objectReference: {fileID: 0}
-    m_RemovedComponents: []
-  m_ParentPrefab: {fileID: 100100000, guid: fb58a2cb5fa9043309cfddfd1c6b5d64, type: 2}
-  m_IsPrefabParent: 0
 --- !u!1001 &1951949092
 Prefab:
   m_ObjectHideFlags: 0
@@ -2429,124 +2062,4 @@
   m_Children: []
   m_Father: {fileID: 0}
   m_RootOrder: 0
-<<<<<<< HEAD
---- !u!1 &1982352679
-GameObject:
-  m_ObjectHideFlags: 0
-  m_PrefabParentObject: {fileID: 0}
-  m_PrefabInternal: {fileID: 0}
-  serializedVersion: 4
-  m_Component:
-  - 4: {fileID: 1982352683}
-  - 33: {fileID: 1982352682}
-  - 64: {fileID: 1982352681}
-  - 23: {fileID: 1982352680}
-  m_Layer: 0
-  m_Name: Ground
-  m_TagString: Untagged
-  m_Icon: {fileID: 0}
-  m_NavMeshLayer: 0
-  m_StaticEditorFlags: 0
-  m_IsActive: 1
---- !u!23 &1982352680
-MeshRenderer:
-  m_ObjectHideFlags: 0
-  m_PrefabParentObject: {fileID: 0}
-  m_PrefabInternal: {fileID: 0}
-  m_GameObject: {fileID: 1982352679}
-  m_Enabled: 1
-  m_CastShadows: 1
-  m_ReceiveShadows: 1
-  m_Materials:
-  - {fileID: 10303, guid: 0000000000000000f000000000000000, type: 0}
-  m_SubsetIndices: 
-  m_StaticBatchRoot: {fileID: 0}
-  m_UseLightProbes: 1
-  m_ReflectionProbeUsage: 1
-  m_ProbeAnchor: {fileID: 0}
-  m_ScaleInLightmap: 1
-  m_PreserveUVs: 1
-  m_IgnoreNormalsForChartDetection: 0
-  m_ImportantGI: 0
-  m_MinimumChartSize: 4
-  m_AutoUVMaxDistance: 0.5
-  m_AutoUVMaxAngle: 89
-  m_LightmapParameters: {fileID: 0}
-  m_SortingLayerID: 0
-  m_SortingOrder: 0
---- !u!64 &1982352681
-MeshCollider:
-  m_ObjectHideFlags: 0
-  m_PrefabParentObject: {fileID: 0}
-  m_PrefabInternal: {fileID: 0}
-  m_GameObject: {fileID: 1982352679}
-  m_Material: {fileID: 0}
-  m_IsTrigger: 0
-  m_Enabled: 1
-  serializedVersion: 2
-  m_Convex: 0
-  m_Mesh: {fileID: 10209, guid: 0000000000000000e000000000000000, type: 0}
---- !u!33 &1982352682
-MeshFilter:
-  m_ObjectHideFlags: 0
-  m_PrefabParentObject: {fileID: 0}
-  m_PrefabInternal: {fileID: 0}
-  m_GameObject: {fileID: 1982352679}
-  m_Mesh: {fileID: 10209, guid: 0000000000000000e000000000000000, type: 0}
---- !u!4 &1982352683
-Transform:
-  m_ObjectHideFlags: 0
-  m_PrefabParentObject: {fileID: 0}
-  m_PrefabInternal: {fileID: 0}
-  m_GameObject: {fileID: 1982352679}
-  m_LocalRotation: {x: 0, y: 0, z: 0, w: 1}
-  m_LocalPosition: {x: 0.08368057, y: -0.338, z: 0.18668392}
-  m_LocalScale: {x: 1, y: 1, z: 1}
-  m_Children: []
-  m_Father: {fileID: 0}
-  m_RootOrder: 2
---- !u!1001 &2071770212
-Prefab:
-  m_ObjectHideFlags: 0
-  serializedVersion: 2
-  m_Modification:
-    m_TransformParent: {fileID: 466484843}
-    m_Modifications:
-    - target: {fileID: 491628, guid: fb58a2cb5fa9043309cfddfd1c6b5d64, type: 2}
-      propertyPath: m_LocalPosition.x
-      value: -0.016
-      objectReference: {fileID: 0}
-    - target: {fileID: 491628, guid: fb58a2cb5fa9043309cfddfd1c6b5d64, type: 2}
-      propertyPath: m_LocalPosition.y
-      value: 1.51
-      objectReference: {fileID: 0}
-    - target: {fileID: 491628, guid: fb58a2cb5fa9043309cfddfd1c6b5d64, type: 2}
-      propertyPath: m_LocalPosition.z
-      value: 0.189
-      objectReference: {fileID: 0}
-    - target: {fileID: 491628, guid: fb58a2cb5fa9043309cfddfd1c6b5d64, type: 2}
-      propertyPath: m_LocalRotation.x
-      value: -0.7071068
-      objectReference: {fileID: 0}
-    - target: {fileID: 491628, guid: fb58a2cb5fa9043309cfddfd1c6b5d64, type: 2}
-      propertyPath: m_LocalRotation.y
-      value: 0
-      objectReference: {fileID: 0}
-    - target: {fileID: 491628, guid: fb58a2cb5fa9043309cfddfd1c6b5d64, type: 2}
-      propertyPath: m_LocalRotation.z
-      value: 0
-      objectReference: {fileID: 0}
-    - target: {fileID: 491628, guid: fb58a2cb5fa9043309cfddfd1c6b5d64, type: 2}
-      propertyPath: m_LocalRotation.w
-      value: 0.7071068
-      objectReference: {fileID: 0}
-    - target: {fileID: 491628, guid: fb58a2cb5fa9043309cfddfd1c6b5d64, type: 2}
-      propertyPath: m_RootOrder
-      value: 0
-      objectReference: {fileID: 0}
-    m_RemovedComponents: []
-  m_ParentPrefab: {fileID: 100100000, guid: fb58a2cb5fa9043309cfddfd1c6b5d64, type: 2}
-  m_IsPrefabParent: 0
-=======
-  m_LocalEulerAnglesHint: {x: 0, y: 0, z: 0}
->>>>>>> 92e628b9
+  m_LocalEulerAnglesHint: {x: 0, y: 0, z: 0}