--- conflicted
+++ resolved
@@ -120,11 +120,7 @@
   m_ObjectHideFlags: 0
   serializedVersion: 2
   m_Modification:
-<<<<<<< HEAD
-    m_TransformParent: {fileID: 2044067705}
-=======
     m_TransformParent: {fileID: 1422251473}
->>>>>>> 1b657d7a
     m_Modifications:
     - target: {fileID: 464466, guid: 869d20cdda15af24aab9e72b5f2eec78, type: 2}
       propertyPath: m_LocalPosition.x
@@ -140,378 +136,22 @@
       objectReference: {fileID: 0}
     - target: {fileID: 464466, guid: 869d20cdda15af24aab9e72b5f2eec78, type: 2}
       propertyPath: m_LocalRotation.x
-<<<<<<< HEAD
-      value: 0.000000115202326
-=======
       value: 0.00000011520229
->>>>>>> 1b657d7a
       objectReference: {fileID: 0}
     - target: {fileID: 464466, guid: 869d20cdda15af24aab9e72b5f2eec78, type: 2}
       propertyPath: m_LocalRotation.y
-<<<<<<< HEAD
-      value: -0.7071067
-=======
       value: 0.70710695
->>>>>>> 1b657d7a
       objectReference: {fileID: 0}
     - target: {fileID: 464466, guid: 869d20cdda15af24aab9e72b5f2eec78, type: 2}
       propertyPath: m_LocalRotation.z
-<<<<<<< HEAD
-      value: -0.7071068
-=======
       value: 0.7071066
->>>>>>> 1b657d7a
       objectReference: {fileID: 0}
     - target: {fileID: 464466, guid: 869d20cdda15af24aab9e72b5f2eec78, type: 2}
       propertyPath: m_LocalRotation.w
-<<<<<<< HEAD
-      value: -0.00000011520231
-=======
       value: 0.00000011520235
->>>>>>> 1b657d7a
       objectReference: {fileID: 0}
     - target: {fileID: 464466, guid: 869d20cdda15af24aab9e72b5f2eec78, type: 2}
       propertyPath: m_RootOrder
-<<<<<<< HEAD
-      value: 2
-      objectReference: {fileID: 0}
-    - target: {fileID: 446982, guid: 23f2cce114628a448bfeaae171b4c0c0, type: 2}
-      propertyPath: m_LocalScale.x
-      value: 1
-      objectReference: {fileID: 0}
-    - target: {fileID: 446982, guid: 23f2cce114628a448bfeaae171b4c0c0, type: 2}
-      propertyPath: m_LocalScale.y
-      value: 1.0000001
-      objectReference: {fileID: 0}
-    - target: {fileID: 446982, guid: 23f2cce114628a448bfeaae171b4c0c0, type: 2}
-      propertyPath: m_LocalScale.z
-      value: 1.0000001
-      objectReference: {fileID: 0}
-    - target: {fileID: 13639576, guid: 23f2cce114628a448bfeaae171b4c0c0, type: 2}
-      propertyPath: m_Radius
-      value: 0.004
-      objectReference: {fileID: 0}
-    - target: {fileID: 13639576, guid: 23f2cce114628a448bfeaae171b4c0c0, type: 2}
-      propertyPath: m_Height
-      value: 0.03038
-      objectReference: {fileID: 0}
-    - target: {fileID: 13662386, guid: 23f2cce114628a448bfeaae171b4c0c0, type: 2}
-      propertyPath: m_Radius
-      value: 0.004
-      objectReference: {fileID: 0}
-    - target: {fileID: 13662386, guid: 23f2cce114628a448bfeaae171b4c0c0, type: 2}
-      propertyPath: m_Height
-      value: 0.0253
-      objectReference: {fileID: 0}
-    - target: {fileID: 13626790, guid: 23f2cce114628a448bfeaae171b4c0c0, type: 2}
-      propertyPath: m_Radius
-      value: 0.004
-      objectReference: {fileID: 0}
-    - target: {fileID: 13626790, guid: 23f2cce114628a448bfeaae171b4c0c0, type: 2}
-      propertyPath: m_Height
-      value: 0.03365
-      objectReference: {fileID: 0}
-    - target: {fileID: 13636776, guid: 23f2cce114628a448bfeaae171b4c0c0, type: 2}
-      propertyPath: m_Radius
-      value: 0.004
-      objectReference: {fileID: 0}
-    - target: {fileID: 13636776, guid: 23f2cce114628a448bfeaae171b4c0c0, type: 2}
-      propertyPath: m_Height
-      value: 0.02967
-      objectReference: {fileID: 0}
-    - target: {fileID: 13664198, guid: 23f2cce114628a448bfeaae171b4c0c0, type: 2}
-      propertyPath: m_Radius
-      value: 0.004
-      objectReference: {fileID: 0}
-    - target: {fileID: 13664198, guid: 23f2cce114628a448bfeaae171b4c0c0, type: 2}
-      propertyPath: m_Height
-      value: 0.02611
-      objectReference: {fileID: 0}
-    - target: {fileID: 13663724, guid: 23f2cce114628a448bfeaae171b4c0c0, type: 2}
-      propertyPath: m_Radius
-      value: 0.004
-      objectReference: {fileID: 0}
-    - target: {fileID: 13663724, guid: 23f2cce114628a448bfeaae171b4c0c0, type: 2}
-      propertyPath: m_Height
-      value: 0.040740002
-      objectReference: {fileID: 0}
-    - target: {fileID: 13652564, guid: 23f2cce114628a448bfeaae171b4c0c0, type: 2}
-      propertyPath: m_Radius
-      value: 0.004
-      objectReference: {fileID: 0}
-    - target: {fileID: 13652564, guid: 23f2cce114628a448bfeaae171b4c0c0, type: 2}
-      propertyPath: m_Height
-      value: 0.03957
-      objectReference: {fileID: 0}
-    - target: {fileID: 13660160, guid: 23f2cce114628a448bfeaae171b4c0c0, type: 2}
-      propertyPath: m_Radius
-      value: 0.004
-      objectReference: {fileID: 0}
-    - target: {fileID: 13660160, guid: 23f2cce114628a448bfeaae171b4c0c0, type: 2}
-      propertyPath: m_Height
-      value: 0.04937
-      objectReference: {fileID: 0}
-    - target: {fileID: 13666838, guid: 23f2cce114628a448bfeaae171b4c0c0, type: 2}
-      propertyPath: m_Radius
-      value: 0.004
-      objectReference: {fileID: 0}
-    - target: {fileID: 13666838, guid: 23f2cce114628a448bfeaae171b4c0c0, type: 2}
-      propertyPath: m_Height
-      value: 0.047779996
-      objectReference: {fileID: 0}
-    - target: {fileID: 13686906, guid: 23f2cce114628a448bfeaae171b4c0c0, type: 2}
-      propertyPath: m_Radius
-      value: 0.004
-      objectReference: {fileID: 0}
-    - target: {fileID: 13686906, guid: 23f2cce114628a448bfeaae171b4c0c0, type: 2}
-      propertyPath: m_Height
-      value: 0.025399998
-      objectReference: {fileID: 0}
-    - target: {fileID: 13668516, guid: 23f2cce114628a448bfeaae171b4c0c0, type: 2}
-      propertyPath: m_Radius
-      value: 0.004
-      objectReference: {fileID: 0}
-    - target: {fileID: 13668516, guid: 23f2cce114628a448bfeaae171b4c0c0, type: 2}
-      propertyPath: m_Height
-      value: 0.05263
-      objectReference: {fileID: 0}
-    - target: {fileID: 13694622, guid: 23f2cce114628a448bfeaae171b4c0c0, type: 2}
-      propertyPath: m_Radius
-      value: 0.004
-      objectReference: {fileID: 0}
-    - target: {fileID: 13694622, guid: 23f2cce114628a448bfeaae171b4c0c0, type: 2}
-      propertyPath: m_Height
-      value: 0.023959998
-      objectReference: {fileID: 0}
-    - target: {fileID: 13631504, guid: 23f2cce114628a448bfeaae171b4c0c0, type: 2}
-      propertyPath: m_Radius
-      value: 0.004
-      objectReference: {fileID: 0}
-    - target: {fileID: 13631504, guid: 23f2cce114628a448bfeaae171b4c0c0, type: 2}
-      propertyPath: m_Height
-      value: 0.023819998
-      objectReference: {fileID: 0}
-    - target: {fileID: 13659560, guid: 23f2cce114628a448bfeaae171b4c0c0, type: 2}
-      propertyPath: m_Radius
-      value: 0.004
-      objectReference: {fileID: 0}
-    - target: {fileID: 13659560, guid: 23f2cce114628a448bfeaae171b4c0c0, type: 2}
-      propertyPath: m_Height
-      value: 0.05422
-      objectReference: {fileID: 0}
-    - target: {fileID: 13620250, guid: 23f2cce114628a448bfeaae171b4c0c0, type: 2}
-      propertyPath: m_Radius
-      value: 0.004
-      objectReference: {fileID: 0}
-    - target: {fileID: 13620250, guid: 23f2cce114628a448bfeaae171b4c0c0, type: 2}
-      propertyPath: m_Height
-      value: 0.03433
-      objectReference: {fileID: 0}
-    - target: {fileID: 13649788, guid: 23f2cce114628a448bfeaae171b4c0c0, type: 2}
-      propertyPath: m_Radius
-      value: 0.0205
-      objectReference: {fileID: 0}
-    - target: {fileID: 13649788, guid: 23f2cce114628a448bfeaae171b4c0c0, type: 2}
-      propertyPath: m_Height
-      value: 0.29099998
-      objectReference: {fileID: 0}
-    - target: {fileID: 441686, guid: 23f2cce114628a448bfeaae171b4c0c0, type: 2}
-      propertyPath: m_LocalScale.x
-      value: 1
-      objectReference: {fileID: 0}
-    - target: {fileID: 441686, guid: 23f2cce114628a448bfeaae171b4c0c0, type: 2}
-      propertyPath: m_LocalScale.y
-      value: 1.0000001
-      objectReference: {fileID: 0}
-    - target: {fileID: 441686, guid: 23f2cce114628a448bfeaae171b4c0c0, type: 2}
-      propertyPath: m_LocalScale.z
-      value: 1.0000001
-      objectReference: {fileID: 0}
-    - target: {fileID: 437978, guid: 23f2cce114628a448bfeaae171b4c0c0, type: 2}
-      propertyPath: m_LocalScale.x
-      value: 1
-      objectReference: {fileID: 0}
-    - target: {fileID: 437978, guid: 23f2cce114628a448bfeaae171b4c0c0, type: 2}
-      propertyPath: m_LocalScale.y
-      value: 1.0000001
-      objectReference: {fileID: 0}
-    - target: {fileID: 437978, guid: 23f2cce114628a448bfeaae171b4c0c0, type: 2}
-      propertyPath: m_LocalScale.z
-      value: 1.0000001
-      objectReference: {fileID: 0}
-    - target: {fileID: 430274, guid: 23f2cce114628a448bfeaae171b4c0c0, type: 2}
-      propertyPath: m_LocalScale.x
-      value: 1
-      objectReference: {fileID: 0}
-    - target: {fileID: 430274, guid: 23f2cce114628a448bfeaae171b4c0c0, type: 2}
-      propertyPath: m_LocalScale.y
-      value: 1.0000001
-      objectReference: {fileID: 0}
-    - target: {fileID: 430274, guid: 23f2cce114628a448bfeaae171b4c0c0, type: 2}
-      propertyPath: m_LocalScale.z
-      value: 1.0000001
-      objectReference: {fileID: 0}
-    - target: {fileID: 403052, guid: 23f2cce114628a448bfeaae171b4c0c0, type: 2}
-      propertyPath: m_LocalScale.x
-      value: 1
-      objectReference: {fileID: 0}
-    - target: {fileID: 403052, guid: 23f2cce114628a448bfeaae171b4c0c0, type: 2}
-      propertyPath: m_LocalScale.y
-      value: 1.0000001
-      objectReference: {fileID: 0}
-    - target: {fileID: 403052, guid: 23f2cce114628a448bfeaae171b4c0c0, type: 2}
-      propertyPath: m_LocalScale.z
-      value: 1.0000001
-      objectReference: {fileID: 0}
-    - target: {fileID: 406836, guid: 23f2cce114628a448bfeaae171b4c0c0, type: 2}
-      propertyPath: m_LocalScale.x
-      value: 1
-      objectReference: {fileID: 0}
-    - target: {fileID: 406836, guid: 23f2cce114628a448bfeaae171b4c0c0, type: 2}
-      propertyPath: m_LocalScale.y
-      value: 1.0000001
-      objectReference: {fileID: 0}
-    - target: {fileID: 406836, guid: 23f2cce114628a448bfeaae171b4c0c0, type: 2}
-      propertyPath: m_LocalScale.z
-      value: 1.0000001
-      objectReference: {fileID: 0}
-    - target: {fileID: 450638, guid: 23f2cce114628a448bfeaae171b4c0c0, type: 2}
-      propertyPath: m_LocalScale.x
-      value: 1
-      objectReference: {fileID: 0}
-    - target: {fileID: 450638, guid: 23f2cce114628a448bfeaae171b4c0c0, type: 2}
-      propertyPath: m_LocalScale.y
-      value: 1.0000001
-      objectReference: {fileID: 0}
-    - target: {fileID: 450638, guid: 23f2cce114628a448bfeaae171b4c0c0, type: 2}
-      propertyPath: m_LocalScale.z
-      value: 1.0000001
-      objectReference: {fileID: 0}
-    - target: {fileID: 424054, guid: 23f2cce114628a448bfeaae171b4c0c0, type: 2}
-      propertyPath: m_LocalScale.x
-      value: 1
-      objectReference: {fileID: 0}
-    - target: {fileID: 424054, guid: 23f2cce114628a448bfeaae171b4c0c0, type: 2}
-      propertyPath: m_LocalScale.y
-      value: 1.0000001
-      objectReference: {fileID: 0}
-    - target: {fileID: 424054, guid: 23f2cce114628a448bfeaae171b4c0c0, type: 2}
-      propertyPath: m_LocalScale.z
-      value: 1.0000001
-      objectReference: {fileID: 0}
-    - target: {fileID: 451232, guid: 23f2cce114628a448bfeaae171b4c0c0, type: 2}
-      propertyPath: m_LocalScale.x
-      value: 1
-      objectReference: {fileID: 0}
-    - target: {fileID: 451232, guid: 23f2cce114628a448bfeaae171b4c0c0, type: 2}
-      propertyPath: m_LocalScale.y
-      value: 1.0000001
-      objectReference: {fileID: 0}
-    - target: {fileID: 451232, guid: 23f2cce114628a448bfeaae171b4c0c0, type: 2}
-      propertyPath: m_LocalScale.z
-      value: 1.0000001
-      objectReference: {fileID: 0}
-    - target: {fileID: 414404, guid: 23f2cce114628a448bfeaae171b4c0c0, type: 2}
-      propertyPath: m_LocalScale.x
-      value: 1
-      objectReference: {fileID: 0}
-    - target: {fileID: 414404, guid: 23f2cce114628a448bfeaae171b4c0c0, type: 2}
-      propertyPath: m_LocalScale.y
-      value: 1.0000001
-      objectReference: {fileID: 0}
-    - target: {fileID: 414404, guid: 23f2cce114628a448bfeaae171b4c0c0, type: 2}
-      propertyPath: m_LocalScale.z
-      value: 1.0000001
-      objectReference: {fileID: 0}
-    - target: {fileID: 481326, guid: 23f2cce114628a448bfeaae171b4c0c0, type: 2}
-      propertyPath: m_LocalScale.x
-      value: 1
-      objectReference: {fileID: 0}
-    - target: {fileID: 481326, guid: 23f2cce114628a448bfeaae171b4c0c0, type: 2}
-      propertyPath: m_LocalScale.y
-      value: 1.0000001
-      objectReference: {fileID: 0}
-    - target: {fileID: 481326, guid: 23f2cce114628a448bfeaae171b4c0c0, type: 2}
-      propertyPath: m_LocalScale.z
-      value: 1.0000001
-      objectReference: {fileID: 0}
-    - target: {fileID: 467128, guid: 23f2cce114628a448bfeaae171b4c0c0, type: 2}
-      propertyPath: m_LocalScale.x
-      value: 1
-      objectReference: {fileID: 0}
-    - target: {fileID: 467128, guid: 23f2cce114628a448bfeaae171b4c0c0, type: 2}
-      propertyPath: m_LocalScale.y
-      value: 1.0000001
-      objectReference: {fileID: 0}
-    - target: {fileID: 467128, guid: 23f2cce114628a448bfeaae171b4c0c0, type: 2}
-      propertyPath: m_LocalScale.z
-      value: 1.0000001
-      objectReference: {fileID: 0}
-    - target: {fileID: 424738, guid: 23f2cce114628a448bfeaae171b4c0c0, type: 2}
-      propertyPath: m_LocalScale.x
-      value: 1
-      objectReference: {fileID: 0}
-    - target: {fileID: 424738, guid: 23f2cce114628a448bfeaae171b4c0c0, type: 2}
-      propertyPath: m_LocalScale.y
-      value: 1.0000001
-      objectReference: {fileID: 0}
-    - target: {fileID: 424738, guid: 23f2cce114628a448bfeaae171b4c0c0, type: 2}
-      propertyPath: m_LocalScale.z
-      value: 1.0000001
-      objectReference: {fileID: 0}
-    - target: {fileID: 499498, guid: 23f2cce114628a448bfeaae171b4c0c0, type: 2}
-      propertyPath: m_LocalScale.x
-      value: 1
-      objectReference: {fileID: 0}
-    - target: {fileID: 499498, guid: 23f2cce114628a448bfeaae171b4c0c0, type: 2}
-      propertyPath: m_LocalScale.y
-      value: 1.0000001
-      objectReference: {fileID: 0}
-    - target: {fileID: 499498, guid: 23f2cce114628a448bfeaae171b4c0c0, type: 2}
-      propertyPath: m_LocalScale.z
-      value: 1.0000001
-      objectReference: {fileID: 0}
-    - target: {fileID: 428954, guid: 23f2cce114628a448bfeaae171b4c0c0, type: 2}
-      propertyPath: m_LocalScale.x
-      value: 1
-      objectReference: {fileID: 0}
-    - target: {fileID: 428954, guid: 23f2cce114628a448bfeaae171b4c0c0, type: 2}
-      propertyPath: m_LocalScale.y
-      value: 1.0000001
-      objectReference: {fileID: 0}
-    - target: {fileID: 428954, guid: 23f2cce114628a448bfeaae171b4c0c0, type: 2}
-      propertyPath: m_LocalScale.z
-      value: 1.0000001
-      objectReference: {fileID: 0}
-    - target: {fileID: 445960, guid: 23f2cce114628a448bfeaae171b4c0c0, type: 2}
-      propertyPath: m_LocalScale.x
-      value: 1
-      objectReference: {fileID: 0}
-    - target: {fileID: 445960, guid: 23f2cce114628a448bfeaae171b4c0c0, type: 2}
-      propertyPath: m_LocalScale.y
-      value: 1.0000001
-      objectReference: {fileID: 0}
-    - target: {fileID: 445960, guid: 23f2cce114628a448bfeaae171b4c0c0, type: 2}
-      propertyPath: m_LocalScale.z
-      value: 1.0000001
-      objectReference: {fileID: 0}
-    m_RemovedComponents: []
-  m_ParentPrefab: {fileID: 100100000, guid: 23f2cce114628a448bfeaae171b4c0c0, type: 2}
-  m_IsPrefabParent: 0
---- !u!114 &1061438465 stripped
-MonoBehaviour:
-  m_PrefabParentObject: {fileID: 11407378, guid: 39d18871c11b53c4082d8202e3db68a3,
-    type: 2}
-  m_PrefabInternal: {fileID: 1951949092}
-  m_Script: {fileID: 11500000, guid: a04122797dd84ca43a07055f12d91e0f, type: 3}
---- !u!114 &1167543056 stripped
-MonoBehaviour:
-  m_PrefabParentObject: {fileID: 11406422, guid: c8515ebee271c0649b9db1321f3026a4,
-    type: 2}
-  m_PrefabInternal: {fileID: 1226953745}
-  m_Script: {fileID: 11500000, guid: 9ea79be653ce14db8969d7225d95ec6c, type: 3}
---- !u!1001 &1226953745
-=======
       value: 0
       objectReference: {fileID: 0}
     m_RemovedComponents: []
@@ -1094,366 +734,10 @@
   m_Name: 
   m_EditorClassIdentifier: 
 --- !u!1001 &1729492528
->>>>>>> 1b657d7a
 Prefab:
   m_ObjectHideFlags: 0
   serializedVersion: 2
   m_Modification:
-<<<<<<< HEAD
-    m_TransformParent: {fileID: 2044067705}
-    m_Modifications:
-    - target: {fileID: 415952, guid: c8515ebee271c0649b9db1321f3026a4, type: 2}
-      propertyPath: m_LocalPosition.x
-      value: 0
-      objectReference: {fileID: 0}
-    - target: {fileID: 415952, guid: c8515ebee271c0649b9db1321f3026a4, type: 2}
-      propertyPath: m_LocalPosition.y
-      value: 0
-      objectReference: {fileID: 0}
-    - target: {fileID: 415952, guid: c8515ebee271c0649b9db1321f3026a4, type: 2}
-      propertyPath: m_LocalPosition.z
-      value: 0
-      objectReference: {fileID: 0}
-    - target: {fileID: 415952, guid: c8515ebee271c0649b9db1321f3026a4, type: 2}
-      propertyPath: m_LocalRotation.x
-      value: 0.000000115202326
-      objectReference: {fileID: 0}
-    - target: {fileID: 415952, guid: c8515ebee271c0649b9db1321f3026a4, type: 2}
-      propertyPath: m_LocalRotation.y
-      value: -0.7071067
-      objectReference: {fileID: 0}
-    - target: {fileID: 415952, guid: c8515ebee271c0649b9db1321f3026a4, type: 2}
-      propertyPath: m_LocalRotation.z
-      value: -0.7071068
-      objectReference: {fileID: 0}
-    - target: {fileID: 415952, guid: c8515ebee271c0649b9db1321f3026a4, type: 2}
-      propertyPath: m_LocalRotation.w
-      value: -0.00000011520231
-      objectReference: {fileID: 0}
-    - target: {fileID: 415952, guid: c8515ebee271c0649b9db1321f3026a4, type: 2}
-      propertyPath: m_RootOrder
-      value: 3
-      objectReference: {fileID: 0}
-    - target: {fileID: 403030, guid: c8515ebee271c0649b9db1321f3026a4, type: 2}
-      propertyPath: m_LocalScale.x
-      value: 1
-      objectReference: {fileID: 0}
-    - target: {fileID: 403030, guid: c8515ebee271c0649b9db1321f3026a4, type: 2}
-      propertyPath: m_LocalScale.y
-      value: 1.0000001
-      objectReference: {fileID: 0}
-    - target: {fileID: 403030, guid: c8515ebee271c0649b9db1321f3026a4, type: 2}
-      propertyPath: m_LocalScale.z
-      value: 1.0000001
-      objectReference: {fileID: 0}
-    - target: {fileID: 447880, guid: c8515ebee271c0649b9db1321f3026a4, type: 2}
-      propertyPath: m_LocalScale.x
-      value: 1
-      objectReference: {fileID: 0}
-    - target: {fileID: 447880, guid: c8515ebee271c0649b9db1321f3026a4, type: 2}
-      propertyPath: m_LocalScale.y
-      value: 1.0000001
-      objectReference: {fileID: 0}
-    - target: {fileID: 447880, guid: c8515ebee271c0649b9db1321f3026a4, type: 2}
-      propertyPath: m_LocalScale.z
-      value: 1.0000001
-      objectReference: {fileID: 0}
-    - target: {fileID: 441364, guid: c8515ebee271c0649b9db1321f3026a4, type: 2}
-      propertyPath: m_LocalScale.x
-      value: 1
-      objectReference: {fileID: 0}
-    - target: {fileID: 441364, guid: c8515ebee271c0649b9db1321f3026a4, type: 2}
-      propertyPath: m_LocalScale.y
-      value: 1.0000001
-      objectReference: {fileID: 0}
-    - target: {fileID: 441364, guid: c8515ebee271c0649b9db1321f3026a4, type: 2}
-      propertyPath: m_LocalScale.z
-      value: 1.0000001
-      objectReference: {fileID: 0}
-    - target: {fileID: 429658, guid: c8515ebee271c0649b9db1321f3026a4, type: 2}
-      propertyPath: m_LocalScale.x
-      value: 1
-      objectReference: {fileID: 0}
-    - target: {fileID: 429658, guid: c8515ebee271c0649b9db1321f3026a4, type: 2}
-      propertyPath: m_LocalScale.y
-      value: 1.0000001
-      objectReference: {fileID: 0}
-    - target: {fileID: 429658, guid: c8515ebee271c0649b9db1321f3026a4, type: 2}
-      propertyPath: m_LocalScale.z
-      value: 1.0000001
-      objectReference: {fileID: 0}
-    - target: {fileID: 436198, guid: c8515ebee271c0649b9db1321f3026a4, type: 2}
-      propertyPath: m_LocalScale.x
-      value: 1
-      objectReference: {fileID: 0}
-    - target: {fileID: 436198, guid: c8515ebee271c0649b9db1321f3026a4, type: 2}
-      propertyPath: m_LocalScale.y
-      value: 1.0000001
-      objectReference: {fileID: 0}
-    - target: {fileID: 436198, guid: c8515ebee271c0649b9db1321f3026a4, type: 2}
-      propertyPath: m_LocalScale.z
-      value: 1.0000001
-      objectReference: {fileID: 0}
-    - target: {fileID: 425120, guid: c8515ebee271c0649b9db1321f3026a4, type: 2}
-      propertyPath: m_LocalScale.x
-      value: 1
-      objectReference: {fileID: 0}
-    - target: {fileID: 425120, guid: c8515ebee271c0649b9db1321f3026a4, type: 2}
-      propertyPath: m_LocalScale.y
-      value: 1.0000001
-      objectReference: {fileID: 0}
-    - target: {fileID: 425120, guid: c8515ebee271c0649b9db1321f3026a4, type: 2}
-      propertyPath: m_LocalScale.z
-      value: 1.0000001
-      objectReference: {fileID: 0}
-    - target: {fileID: 407702, guid: c8515ebee271c0649b9db1321f3026a4, type: 2}
-      propertyPath: m_LocalScale.x
-      value: 1
-      objectReference: {fileID: 0}
-    - target: {fileID: 407702, guid: c8515ebee271c0649b9db1321f3026a4, type: 2}
-      propertyPath: m_LocalScale.y
-      value: 1.0000001
-      objectReference: {fileID: 0}
-    - target: {fileID: 407702, guid: c8515ebee271c0649b9db1321f3026a4, type: 2}
-      propertyPath: m_LocalScale.z
-      value: 1.0000001
-      objectReference: {fileID: 0}
-    - target: {fileID: 467038, guid: c8515ebee271c0649b9db1321f3026a4, type: 2}
-      propertyPath: m_LocalScale.x
-      value: 1
-      objectReference: {fileID: 0}
-    - target: {fileID: 467038, guid: c8515ebee271c0649b9db1321f3026a4, type: 2}
-      propertyPath: m_LocalScale.y
-      value: 1.0000001
-      objectReference: {fileID: 0}
-    - target: {fileID: 467038, guid: c8515ebee271c0649b9db1321f3026a4, type: 2}
-      propertyPath: m_LocalScale.z
-      value: 1.0000001
-      objectReference: {fileID: 0}
-    - target: {fileID: 434850, guid: c8515ebee271c0649b9db1321f3026a4, type: 2}
-      propertyPath: m_LocalScale.x
-      value: 1
-      objectReference: {fileID: 0}
-    - target: {fileID: 434850, guid: c8515ebee271c0649b9db1321f3026a4, type: 2}
-      propertyPath: m_LocalScale.y
-      value: 1.0000001
-      objectReference: {fileID: 0}
-    - target: {fileID: 434850, guid: c8515ebee271c0649b9db1321f3026a4, type: 2}
-      propertyPath: m_LocalScale.z
-      value: 1.0000001
-      objectReference: {fileID: 0}
-    - target: {fileID: 445228, guid: c8515ebee271c0649b9db1321f3026a4, type: 2}
-      propertyPath: m_LocalScale.x
-      value: 1
-      objectReference: {fileID: 0}
-    - target: {fileID: 445228, guid: c8515ebee271c0649b9db1321f3026a4, type: 2}
-      propertyPath: m_LocalScale.y
-      value: 1.0000001
-      objectReference: {fileID: 0}
-    - target: {fileID: 445228, guid: c8515ebee271c0649b9db1321f3026a4, type: 2}
-      propertyPath: m_LocalScale.z
-      value: 1.0000001
-      objectReference: {fileID: 0}
-    - target: {fileID: 494458, guid: c8515ebee271c0649b9db1321f3026a4, type: 2}
-      propertyPath: m_LocalScale.x
-      value: 1
-      objectReference: {fileID: 0}
-    - target: {fileID: 494458, guid: c8515ebee271c0649b9db1321f3026a4, type: 2}
-      propertyPath: m_LocalScale.y
-      value: 1.0000001
-      objectReference: {fileID: 0}
-    - target: {fileID: 494458, guid: c8515ebee271c0649b9db1321f3026a4, type: 2}
-      propertyPath: m_LocalScale.z
-      value: 1.0000001
-      objectReference: {fileID: 0}
-    - target: {fileID: 478232, guid: c8515ebee271c0649b9db1321f3026a4, type: 2}
-      propertyPath: m_LocalScale.x
-      value: 1
-      objectReference: {fileID: 0}
-    - target: {fileID: 478232, guid: c8515ebee271c0649b9db1321f3026a4, type: 2}
-      propertyPath: m_LocalScale.y
-      value: 1.0000001
-      objectReference: {fileID: 0}
-    - target: {fileID: 478232, guid: c8515ebee271c0649b9db1321f3026a4, type: 2}
-      propertyPath: m_LocalScale.z
-      value: 1.0000001
-      objectReference: {fileID: 0}
-    - target: {fileID: 483186, guid: c8515ebee271c0649b9db1321f3026a4, type: 2}
-      propertyPath: m_LocalScale.x
-      value: 1
-      objectReference: {fileID: 0}
-    - target: {fileID: 483186, guid: c8515ebee271c0649b9db1321f3026a4, type: 2}
-      propertyPath: m_LocalScale.y
-      value: 1.0000001
-      objectReference: {fileID: 0}
-    - target: {fileID: 483186, guid: c8515ebee271c0649b9db1321f3026a4, type: 2}
-      propertyPath: m_LocalScale.z
-      value: 1.0000001
-      objectReference: {fileID: 0}
-    - target: {fileID: 484030, guid: c8515ebee271c0649b9db1321f3026a4, type: 2}
-      propertyPath: m_LocalScale.x
-      value: 1
-      objectReference: {fileID: 0}
-    - target: {fileID: 484030, guid: c8515ebee271c0649b9db1321f3026a4, type: 2}
-      propertyPath: m_LocalScale.y
-      value: 1.0000001
-      objectReference: {fileID: 0}
-    - target: {fileID: 484030, guid: c8515ebee271c0649b9db1321f3026a4, type: 2}
-      propertyPath: m_LocalScale.z
-      value: 1.0000001
-      objectReference: {fileID: 0}
-    - target: {fileID: 433670, guid: c8515ebee271c0649b9db1321f3026a4, type: 2}
-      propertyPath: m_LocalScale.x
-      value: 1
-      objectReference: {fileID: 0}
-    - target: {fileID: 433670, guid: c8515ebee271c0649b9db1321f3026a4, type: 2}
-      propertyPath: m_LocalScale.y
-      value: 1.0000001
-      objectReference: {fileID: 0}
-    - target: {fileID: 433670, guid: c8515ebee271c0649b9db1321f3026a4, type: 2}
-      propertyPath: m_LocalScale.z
-      value: 1.0000001
-      objectReference: {fileID: 0}
-    - target: {fileID: 452704, guid: c8515ebee271c0649b9db1321f3026a4, type: 2}
-      propertyPath: m_LocalScale.x
-      value: 1
-      objectReference: {fileID: 0}
-    - target: {fileID: 452704, guid: c8515ebee271c0649b9db1321f3026a4, type: 2}
-      propertyPath: m_LocalScale.y
-      value: 1.0000001
-      objectReference: {fileID: 0}
-    - target: {fileID: 452704, guid: c8515ebee271c0649b9db1321f3026a4, type: 2}
-      propertyPath: m_LocalScale.z
-      value: 1.0000001
-      objectReference: {fileID: 0}
-    - target: {fileID: 13600456, guid: c8515ebee271c0649b9db1321f3026a4, type: 2}
-      propertyPath: m_Radius
-      value: 0.004
-      objectReference: {fileID: 0}
-    - target: {fileID: 13600456, guid: c8515ebee271c0649b9db1321f3026a4, type: 2}
-      propertyPath: m_Height
-      value: 0.02611
-      objectReference: {fileID: 0}
-    - target: {fileID: 13630498, guid: c8515ebee271c0649b9db1321f3026a4, type: 2}
-      propertyPath: m_Radius
-      value: 0.004
-      objectReference: {fileID: 0}
-    - target: {fileID: 13630498, guid: c8515ebee271c0649b9db1321f3026a4, type: 2}
-      propertyPath: m_Height
-      value: 0.040740002
-      objectReference: {fileID: 0}
-    - target: {fileID: 13638526, guid: c8515ebee271c0649b9db1321f3026a4, type: 2}
-      propertyPath: m_Radius
-      value: 0.004
-      objectReference: {fileID: 0}
-    - target: {fileID: 13638526, guid: c8515ebee271c0649b9db1321f3026a4, type: 2}
-      propertyPath: m_Height
-      value: 0.03957
-      objectReference: {fileID: 0}
-    - target: {fileID: 13604654, guid: c8515ebee271c0649b9db1321f3026a4, type: 2}
-      propertyPath: m_Radius
-      value: 0.004
-      objectReference: {fileID: 0}
-    - target: {fileID: 13604654, guid: c8515ebee271c0649b9db1321f3026a4, type: 2}
-      propertyPath: m_Height
-      value: 0.0253
-      objectReference: {fileID: 0}
-    - target: {fileID: 13661254, guid: c8515ebee271c0649b9db1321f3026a4, type: 2}
-      propertyPath: m_Radius
-      value: 0.004
-      objectReference: {fileID: 0}
-    - target: {fileID: 13661254, guid: c8515ebee271c0649b9db1321f3026a4, type: 2}
-      propertyPath: m_Height
-      value: 0.03038
-      objectReference: {fileID: 0}
-    - target: {fileID: 13640252, guid: c8515ebee271c0649b9db1321f3026a4, type: 2}
-      propertyPath: m_Radius
-      value: 0.004
-      objectReference: {fileID: 0}
-    - target: {fileID: 13640252, guid: c8515ebee271c0649b9db1321f3026a4, type: 2}
-      propertyPath: m_Height
-      value: 0.04937
-      objectReference: {fileID: 0}
-    - target: {fileID: 13643808, guid: c8515ebee271c0649b9db1321f3026a4, type: 2}
-      propertyPath: m_Radius
-      value: 0.004
-      objectReference: {fileID: 0}
-    - target: {fileID: 13643808, guid: c8515ebee271c0649b9db1321f3026a4, type: 2}
-      propertyPath: m_Height
-      value: 0.047779996
-      objectReference: {fileID: 0}
-    - target: {fileID: 13695480, guid: c8515ebee271c0649b9db1321f3026a4, type: 2}
-      propertyPath: m_Radius
-      value: 0.004
-      objectReference: {fileID: 0}
-    - target: {fileID: 13695480, guid: c8515ebee271c0649b9db1321f3026a4, type: 2}
-      propertyPath: m_Height
-      value: 0.025399998
-      objectReference: {fileID: 0}
-    - target: {fileID: 13642902, guid: c8515ebee271c0649b9db1321f3026a4, type: 2}
-      propertyPath: m_Radius
-      value: 0.004
-      objectReference: {fileID: 0}
-    - target: {fileID: 13642902, guid: c8515ebee271c0649b9db1321f3026a4, type: 2}
-      propertyPath: m_Height
-      value: 0.05263
-      objectReference: {fileID: 0}
-    - target: {fileID: 13621156, guid: c8515ebee271c0649b9db1321f3026a4, type: 2}
-      propertyPath: m_Radius
-      value: 0.004
-      objectReference: {fileID: 0}
-    - target: {fileID: 13621156, guid: c8515ebee271c0649b9db1321f3026a4, type: 2}
-      propertyPath: m_Height
-      value: 0.02967
-      objectReference: {fileID: 0}
-    - target: {fileID: 13609178, guid: c8515ebee271c0649b9db1321f3026a4, type: 2}
-      propertyPath: m_Radius
-      value: 0.004
-      objectReference: {fileID: 0}
-    - target: {fileID: 13609178, guid: c8515ebee271c0649b9db1321f3026a4, type: 2}
-      propertyPath: m_Height
-      value: 0.03365
-      objectReference: {fileID: 0}
-    - target: {fileID: 13675550, guid: c8515ebee271c0649b9db1321f3026a4, type: 2}
-      propertyPath: m_Radius
-      value: 0.004
-      objectReference: {fileID: 0}
-    - target: {fileID: 13675550, guid: c8515ebee271c0649b9db1321f3026a4, type: 2}
-      propertyPath: m_Height
-      value: 0.023959998
-      objectReference: {fileID: 0}
-    - target: {fileID: 13618002, guid: c8515ebee271c0649b9db1321f3026a4, type: 2}
-      propertyPath: m_Radius
-      value: 0.004
-      objectReference: {fileID: 0}
-    - target: {fileID: 13618002, guid: c8515ebee271c0649b9db1321f3026a4, type: 2}
-      propertyPath: m_Height
-      value: 0.023819998
-      objectReference: {fileID: 0}
-    - target: {fileID: 13665176, guid: c8515ebee271c0649b9db1321f3026a4, type: 2}
-      propertyPath: m_Radius
-      value: 0.004
-      objectReference: {fileID: 0}
-    - target: {fileID: 13665176, guid: c8515ebee271c0649b9db1321f3026a4, type: 2}
-      propertyPath: m_Height
-      value: 0.05422
-      objectReference: {fileID: 0}
-    - target: {fileID: 13611584, guid: c8515ebee271c0649b9db1321f3026a4, type: 2}
-      propertyPath: m_Radius
-      value: 0.004
-      objectReference: {fileID: 0}
-    - target: {fileID: 13611584, guid: c8515ebee271c0649b9db1321f3026a4, type: 2}
-      propertyPath: m_Height
-      value: 0.03433
-      objectReference: {fileID: 0}
-    - target: {fileID: 13653358, guid: c8515ebee271c0649b9db1321f3026a4, type: 2}
-      propertyPath: m_Radius
-      value: 0.0205
-      objectReference: {fileID: 0}
-    - target: {fileID: 13653358, guid: c8515ebee271c0649b9db1321f3026a4, type: 2}
-      propertyPath: m_Height
-      value: 0.29099998
-=======
     m_TransformParent: {fileID: 59362118}
     m_Modifications:
     - target: {fileID: 475100, guid: 23f2cce114628a448bfeaae171b4c0c0, type: 2}
@@ -1523,7 +807,6 @@
     - target: {fileID: 450638, guid: 23f2cce114628a448bfeaae171b4c0c0, type: 2}
       propertyPath: m_LocalRotation.x
       value: 0.029145684
->>>>>>> 1b657d7a
       objectReference: {fileID: 0}
     - target: {fileID: 450638, guid: 23f2cce114628a448bfeaae171b4c0c0, type: 2}
       propertyPath: m_LocalRotation.y
@@ -1659,150 +942,4 @@
   m_LocalEulerAnglesHint: {x: 0, y: 0, z: 0}
   m_Children: []
   m_Father: {fileID: 0}
-<<<<<<< HEAD
-  m_RootOrder: 0
---- !u!1001 &2044067702
-Prefab:
-  m_ObjectHideFlags: 0
-  serializedVersion: 2
-  m_Modification:
-    m_TransformParent: {fileID: 0}
-    m_Modifications:
-    - target: {fileID: 11408046, guid: 18d6bf9063dcb1842be63f411fd9fc26, type: 2}
-      propertyPath: ModelCollection.Array.size
-      value: 2
-      objectReference: {fileID: 0}
-    - target: {fileID: 492502, guid: 18d6bf9063dcb1842be63f411fd9fc26, type: 2}
-      propertyPath: m_LocalPosition.x
-      value: 0
-      objectReference: {fileID: 0}
-    - target: {fileID: 492502, guid: 18d6bf9063dcb1842be63f411fd9fc26, type: 2}
-      propertyPath: m_LocalPosition.y
-      value: 0
-      objectReference: {fileID: 0}
-    - target: {fileID: 492502, guid: 18d6bf9063dcb1842be63f411fd9fc26, type: 2}
-      propertyPath: m_LocalPosition.z
-      value: 0
-      objectReference: {fileID: 0}
-    - target: {fileID: 492502, guid: 18d6bf9063dcb1842be63f411fd9fc26, type: 2}
-      propertyPath: m_LocalRotation.x
-      value: 0
-      objectReference: {fileID: 0}
-    - target: {fileID: 492502, guid: 18d6bf9063dcb1842be63f411fd9fc26, type: 2}
-      propertyPath: m_LocalRotation.y
-      value: 0
-      objectReference: {fileID: 0}
-    - target: {fileID: 492502, guid: 18d6bf9063dcb1842be63f411fd9fc26, type: 2}
-      propertyPath: m_LocalRotation.z
-      value: 0
-      objectReference: {fileID: 0}
-    - target: {fileID: 492502, guid: 18d6bf9063dcb1842be63f411fd9fc26, type: 2}
-      propertyPath: m_LocalRotation.w
-      value: 1
-      objectReference: {fileID: 0}
-    - target: {fileID: 492502, guid: 18d6bf9063dcb1842be63f411fd9fc26, type: 2}
-      propertyPath: m_RootOrder
-      value: 1
-      objectReference: {fileID: 0}
-    - target: {fileID: 11408046, guid: 18d6bf9063dcb1842be63f411fd9fc26, type: 2}
-      propertyPath: ModelCollection.Array.data[0]
-      value: 
-      objectReference: {fileID: 0}
-    - target: {fileID: 11408046, guid: 18d6bf9063dcb1842be63f411fd9fc26, type: 2}
-      propertyPath: ModelCollection.Array.data[1]
-      value: 
-      objectReference: {fileID: 0}
-    - target: {fileID: 11408046, guid: 18d6bf9063dcb1842be63f411fd9fc26, type: 2}
-      propertyPath: ModelCollection.Array.data[2]
-      value: 
-      objectReference: {fileID: 1414805578}
-    - target: {fileID: 11408046, guid: 18d6bf9063dcb1842be63f411fd9fc26, type: 2}
-      propertyPath: ModelCollection.Array.data[3]
-      value: 
-      objectReference: {fileID: 1167543056}
-    - target: {fileID: 11408046, guid: 18d6bf9063dcb1842be63f411fd9fc26, type: 2}
-      propertyPath: ModelCollection.Array.data[0].LeftModel
-      value: 
-      objectReference: {fileID: 1545945338}
-    - target: {fileID: 11408046, guid: 18d6bf9063dcb1842be63f411fd9fc26, type: 2}
-      propertyPath: ModelCollection.Array.data[0].RightModel
-      value: 
-      objectReference: {fileID: 1061438465}
-    - target: {fileID: 11408046, guid: 18d6bf9063dcb1842be63f411fd9fc26, type: 2}
-      propertyPath: ModelCollection.Array.data[1].LeftModel
-      value: 
-      objectReference: {fileID: 1414805578}
-    - target: {fileID: 11408046, guid: 18d6bf9063dcb1842be63f411fd9fc26, type: 2}
-      propertyPath: ModelCollection.Array.data[1].RightModel
-      value: 
-      objectReference: {fileID: 1167543056}
-    - target: {fileID: 11402294, guid: 18d6bf9063dcb1842be63f411fd9fc26, type: 2}
-      propertyPath: _overrideDeviceType
-      value: 1
-      objectReference: {fileID: 0}
-    - target: {fileID: 11429104, guid: 18d6bf9063dcb1842be63f411fd9fc26, type: 2}
-      propertyPath: allowManualTimeAlignment
-      value: 0
-      objectReference: {fileID: 0}
-    - target: {fileID: 11429104, guid: 18d6bf9063dcb1842be63f411fd9fc26, type: 2}
-      propertyPath: warpingAdjustment
-      value: 20
-      objectReference: {fileID: 0}
-    - target: {fileID: 11402294, guid: 18d6bf9063dcb1842be63f411fd9fc26, type: 2}
-      propertyPath: _temporalWarping
-      value: 
-      objectReference: {fileID: 2044067706}
-    m_RemovedComponents:
-    - {fileID: 11408046, guid: 18d6bf9063dcb1842be63f411fd9fc26, type: 2}
-    - {fileID: 8146722, guid: 18d6bf9063dcb1842be63f411fd9fc26, type: 2}
-  m_ParentPrefab: {fileID: 100100000, guid: 18d6bf9063dcb1842be63f411fd9fc26, type: 2}
-  m_IsPrefabParent: 0
---- !u!1 &2044067703 stripped
-GameObject:
-  m_PrefabParentObject: {fileID: 117698, guid: 18d6bf9063dcb1842be63f411fd9fc26, type: 2}
-  m_PrefabInternal: {fileID: 2044067702}
---- !u!114 &2044067704
-MonoBehaviour:
-  m_ObjectHideFlags: 0
-  m_PrefabParentObject: {fileID: 0}
-  m_PrefabInternal: {fileID: 0}
-  m_GameObject: {fileID: 2044067703}
-  m_Enabled: 1
-  m_EditorHideFlags: 0
-  m_Script: {fileID: 11500000, guid: c592f16851a620743868a31232613370, type: 3}
-  m_Name: 
-  m_EditorClassIdentifier: 
-  ModelPool:
-  - _handPool: {fileID: 0}
-    GroupName: Graphics_Hands
-    LeftModel: {fileID: 1545945338}
-    IsLeftToBeSpawned: 0
-    RightModel: {fileID: 1061438465}
-    IsRightToBeSpawned: 0
-    modelList: []
-    modelsCheckedOut: []
-    IsEnabled: 1
-    CanDuplicate: 1
-  - _handPool: {fileID: 0}
-    GroupName: Physics_Hands
-    LeftModel: {fileID: 1414805578}
-    IsLeftToBeSpawned: 0
-    RightModel: {fileID: 1167543056}
-    IsRightToBeSpawned: 0
-    modelList: []
-    modelsCheckedOut: []
-    IsEnabled: 1
-    CanDuplicate: 1
---- !u!4 &2044067705 stripped
-Transform:
-  m_PrefabParentObject: {fileID: 492502, guid: 18d6bf9063dcb1842be63f411fd9fc26, type: 2}
-  m_PrefabInternal: {fileID: 2044067702}
---- !u!114 &2044067706 stripped
-MonoBehaviour:
-  m_PrefabParentObject: {fileID: 11429104, guid: 18d6bf9063dcb1842be63f411fd9fc26,
-    type: 2}
-  m_PrefabInternal: {fileID: 2044067702}
-  m_Script: {fileID: 11500000, guid: e21f7214440054f59a5d2da168b3e2dd, type: 3}
-=======
-  m_RootOrder: 0
->>>>>>> 1b657d7a
+  m_RootOrder: 0