--- conflicted
+++ resolved
@@ -367,26 +367,11 @@
       return new Leap.Vector(x, y, z);
     }
 
-<<<<<<< HEAD
-    public UnityEngine.Vector3 ToUnityVector()
-    {
-      return new UnityEngine.Vector3(x, y, z);
-    }
-
-=======
->>>>>>> 51a0224a
     public LEAP_VECTOR(Leap.Vector leap)
     {
       x = leap.x;
       y = leap.y;
       z = leap.z;
-    }
-
-    public LEAP_VECTOR(UnityEngine.Vector3 unity)
-    {
-      x = unity.x;
-      y = unity.y;
-      z = unity.z;
     }
   }
 
@@ -397,7 +382,6 @@
     public float y;
     public float z;
     public float w;
-<<<<<<< HEAD
 
     public LEAP_QUATERNION(Leap.LeapQuaternion q)
     {
@@ -405,23 +389,6 @@
       y = q.y;
       z = q.z;
       w = q.w;
-    }
-
-    public LEAP_QUATERNION(UnityEngine.Quaternion unity)
-    {
-      x = unity.x;
-      y = unity.y;
-      z = unity.z;
-      w = unity.w;
-=======
-
-    public LEAP_QUATERNION(Leap.LeapQuaternion q)
-    {
-      x = q.x;
-      y = q.y;
-      z = q.z;
-      w = q.w;
->>>>>>> 51a0224a
     }
   }
 
