<<<<<<< HEAD
using System;
using System.Collections.Generic;
=======
﻿using System;
>>>>>>> 3c0c2651
using System.Runtime.InteropServices;

namespace LeapInternal {

  /**
   * A helper class to marshal from unmanaged memory into structs without creating garbage.
   */
  public static class StructMarshal<T> where T : struct {
    [StructLayout(LayoutKind.Sequential)]
    private class StructContainer {
      public T value;
    }

    private static StructContainer _container;
    private static int _sizeofT;

    static StructMarshal() {
      _container = new StructContainer();
      _sizeofT = Marshal.SizeOf(typeof(T));
    }

    public static int Size {
      get {
        return _sizeofT;
      }
    }

    public static void CopyIntoArray(IntPtr arrayPtr, T t, int index) {
      _container.value = t;
      Marshal.StructureToPtr(_container, new IntPtr(arrayPtr.ToInt64() + _sizeofT * index), false);
    }

    /**
     * Converts an IntPtr to a struct of type T.
     */
    public static T PtrToStruct(IntPtr ptr) {
      try {
        Marshal.PtrToStructure(ptr, _container);
        return _container.value;
      } catch (Exception e) {
        Logger.Log("Problem converting structure " + typeof(T) + " from ptr " + ptr + " : " + e.Message);
        return new T();
      }
    }




    private static Stack<IntPtr> _tempPtrPool = new Stack<IntPtr>();
    private static List<IntPtr> _allocatedPtrs = new List<IntPtr>();

    private static IntPtr _tempArray;
    private static int _tempArrayCount;

    /**
     * Converts a single element in an array pointed to by ptr to a struct
     * of type T.  This method does not and cannot do any bounds checking!
     * This method does not create any garbage.
     */
    public static T ArrayElementToStruct(IntPtr ptr, int arrayIndex) {
      return PtrToStruct(new IntPtr(ptr.ToInt64() + _sizeofT * arrayIndex));
    }

    public static IntPtr GetTempArray(int count) {
      if (count > _tempArrayCount) {
        if (_tempArrayCount != 0) {
          Marshal.FreeHGlobal(_tempArray);
        }

        _tempArray = Marshal.AllocHGlobal(_sizeofT * count);
        _tempArrayCount = count;
      }

      return _tempArray;
    }

    public static IntPtr AllocNewTemp(T t) {
      IntPtr ptr;
      if (_tempPtrPool.Count != 0) {
        ptr = _tempPtrPool.Pop();
      } else {
        ptr = Marshal.AllocHGlobal(_sizeofT);
      }

      _container.value = t;
      Marshal.StructureToPtr(_container, ptr, false);

      _allocatedPtrs.Add(ptr);
      return ptr;
    }

    public static void ReleaseAllTemp() {
      for (int i = 0; i < _allocatedPtrs.Count; i++) {
        _tempPtrPool.Push(_allocatedPtrs[i]);
      }
      _allocatedPtrs.Clear();
    }
  }
}<|MERGE_RESOLUTION|>--- conflicted
+++ resolved
@@ -1,9 +1,5 @@
-<<<<<<< HEAD
 using System;
 using System.Collections.Generic;
-=======
-﻿using System;
->>>>>>> 3c0c2651
 using System.Runtime.InteropServices;
 
 namespace LeapInternal {
@@ -48,9 +44,6 @@
         return new T();
       }
     }
-
-
-
 
     private static Stack<IntPtr> _tempPtrPool = new Stack<IntPtr>();
     private static List<IntPtr> _allocatedPtrs = new List<IntPtr>();
